<<<<<<< HEAD

// This file is part of Empirical, https://github.com/mercere99/Empirical/, and is
// Copyright (C) Michigan State University, 2015. It is licensed
// under the MIT Software license; see doc/LICENSE

//////////////////////////////////////////////////////////////////////////////////////////

=======
//  This file is part of Empirical, https://github.com/devosoft/Empirical
//  Copyright (C) Michigan State University, 2015-2016.
//  Released under the MIT Software license; see doc/LICENSE
//
>>>>>>> d8a2e546
//
//  Wrap a C++ function and convert it to an integer that can be called from Javascript
//
//  To wrap a function, call:
//     uint32_t fun_id = emp::JSWrap(FunctionToBeWrapped, "JS_Function_Name");
//
//  To manually callback a function from Javascript, first set emp_i.cb_args to an array of
//  function arguments, then call empCppCallback( fun_id );   This all happens automatically
//  if you use the emp.Callback(fun_id, args...) function from Javascript.
//
//  The JS_Function_Name string is optional, but if you use it, the appropriate function will
//  be automatically generated in Javascript by JSWrap, in the emp class.
//
//  For example, if you have:
//     int AddPair(int x, int y) { return x + y; }
//
//  You can wrap it with:
//     uint32_t fun_id = emp::JSWrap(AddPair, "AddPair");
//
//  And then in Javascript, you can simply call it as:
//     emp.AddPair(4, 5); // will return 9.
//
//
//  Development notes:
//  * Make sure JSWrap can take function objects, lambdas, or just function names.
//    On possibility is to make multiple versions of the function.
//  * Add a JSWrap that takes an object and method and does the bind automatically.
//  * Build a non-enscripten version; it should still be callable from the C++ side, but
//    mostly to be able to test programs without Emscripten.
//
//  Recent changes:
//  * Made JSWrap compatible with Javascript objects with multiple properties.
//    In order do so, you must define the properties of the object as a tuple
//    struct in js_object_struct.h. - @ELD
//

#ifndef EMP_JSWRAP_H
#define EMP_JSWRAP_H

#include <functional>
#include <tuple>
#include <array>

#include "../tools/assert.h"
#include "../tools/functions.h"
#include "../tools/mem_track.h"
#include "../tools/meta.h"
#include "../tools/vector.h"
#include "../tools/tuple_struct.h"
#include "js_utils.h"

#ifdef EMSCRIPTEN
extern "C" {
  extern int EMP_GetCBArgCount();  // Get the number of arguments associated with a callback.
}
#else
// When NOT in Emscripten, need a stub for this function.
int EMP_GetCBArgCount() { return -1; }
#endif

namespace emp {

  // ----- LoadArg -----
  // Helper functions to individually LOAD ARGUMENTS from JS based on expected type.
  template <int ARG_ID> static void LoadArg(int & arg_var) {
    arg_var = EM_ASM_INT({ return emp_i.cb_args[$0]; }, ARG_ID);
  }

  template <int ARG_ID> static void LoadArg(bool & arg_var) {
    arg_var = EM_ASM_INT({ return emp_i.cb_args[$0]; }, ARG_ID);
  }

  template <int ARG_ID> static void LoadArg(char & arg_var) {
    arg_var = EM_ASM_INT({ return emp_i.cb_args[$0]; }, ARG_ID);
  }

  template <int ARG_ID> static void LoadArg(double & arg_var) {
    arg_var = EM_ASM_DOUBLE({ return emp_i.cb_args[$0]; }, ARG_ID);
  }

  template <int ARG_ID> static void LoadArg(float & arg_var) {
    arg_var = EM_ASM_DOUBLE({ return emp_i.cb_args[$0]; }, ARG_ID);
  }

  template <int ARG_ID> static void LoadArg(std::string & arg_var) {
    char * tmp_var = (char *) EM_ASM_INT({
        return allocate(intArrayFromString(emp_i.cb_args[$0]), 'i8', ALLOC_STACK);
      }, ARG_ID);
    arg_var = tmp_var;   // @CAO Do we need to free the memory in tmp_var?
  }

  template <int ARG_ID, size_t SIZE, typename T> static void LoadArg(std::array<T, SIZE> & arg_var){
    EM_ASM_ARGS({emp_i.__outgoing_array = emp_i.cb_args[$0];}, ARG_ID);
    pass_array_to_cpp(arg_var);
}

  //Helper functions to load arguments from inside Javascript objects by name.
  template <int ARG_ID> static void LoadArg(int & arg_var, std::string var) {
    arg_var = EM_ASM_INT({ return emp_i.cb_args[$0][Pointer_stringify($1)];
      }, ARG_ID, var.c_str());
  }

  template <int ARG_ID> static void LoadArg(bool & arg_var, std::string var) {
    arg_var = EM_ASM_INT({ return emp_i.cb_args[$0][Pointer_stringify($1)];
      }, ARG_ID, var.c_str());
  }

  template <int ARG_ID> static void LoadArg(char & arg_var, std::string var) {
    arg_var = EM_ASM_INT({ return emp_i.cb_args[$0][Pointer_stringify($1)];
      }, ARG_ID, var.c_str());
  }

  template <int ARG_ID> static void LoadArg(double & arg_var, std::string var) {
    arg_var = EM_ASM_DOUBLE({ return emp_i.cb_args[$0][Pointer_stringify($1)];
      }, ARG_ID, var.c_str());
  }

  template <int ARG_ID> static void LoadArg(float & arg_var, std::string var) {
    arg_var = EM_ASM_DOUBLE({ return emp_i.cb_args[$0][Pointer_stringify($1)];
      }, ARG_ID, var.c_str());
  }

  template <int ARG_ID> static void LoadArg(std::string & arg_var, std::string var) {
    char * tmp_var = (char *) EM_ASM_INT({
        return allocate(intArrayFromString(
		emp_i.cb_args[$0][Pointer_stringify($1)]), 'i8', ALLOC_STACK);
      }, ARG_ID, var.c_str());
    arg_var = tmp_var;   // Free memory here?
  }

  template <typename JSON_TYPE, int ARG_ID, int FIELD>
  struct LoadTuple {
    static void LoadJSDataArg(JSON_TYPE & arg_var) {
      LoadArg<ARG_ID>(std::get<FIELD-1>(arg_var.emp__tuple_body), arg_var.var_names[FIELD-1]);
      LoadTuple<JSON_TYPE, ARG_ID, FIELD-1> load_tuple = LoadTuple<JSON_TYPE, ARG_ID, FIELD-1>();
      load_tuple.LoadJSDataArg(arg_var);
    }

  };


  template <typename JSON_TYPE, int ARG_ID>
  struct LoadTuple<JSON_TYPE, ARG_ID, 0> {
    static void LoadJSDataArg(JSON_TYPE & arg_var) {;}
  };


  template <int ARG_ID, typename JSON_TYPE> static
  typename std::enable_if<JSON_TYPE::n_fields != -1, void>::type
  LoadArg(JSON_TYPE & arg_var) {
    LoadTuple<JSON_TYPE, ARG_ID, JSON_TYPE::n_fields> load_tuple = LoadTuple<JSON_TYPE, ARG_ID, JSON_TYPE::n_fields>();
    load_tuple.LoadJSDataArg(arg_var);
  }

  // ----- StoreReturn -----
  // Helper functions to individually store return values to JS

  // static void StoreReturn(const bool & ret_var) {
  //   EM_ASM_ARGS({ emp_i.cb_return = $0; }, ret_var);
  // }

  static void StoreReturn(const int & ret_var) {
    EM_ASM_ARGS({ emp_i.cb_return = $0; }, ret_var);
  }

  static void StoreReturn(const double & ret_var) {
    EM_ASM_ARGS({ emp_i.cb_return = $0; }, ret_var);
  }

  static void StoreReturn(const std::string & ret_var) {
    EM_ASM_ARGS({ emp_i.cb_return = Pointer_stringify($0); }, ret_var.c_str());
  }

  template <typename T, size_t N>
  static void StoreReturn(const std::array<T, N> & ret_var) {
    pass_array_to_javascript(ret_var);
    EM_ASM({ emp_i.cb_return = emp_i.__incoming_array; });
  }

  // If the return type has a personalized function to handle the return, use it!
  template <typename RETURN_TYPE>
  static typename emp::sfinae_decoy<void, decltype(&RETURN_TYPE::StoreAsReturn)>::type
  StoreReturn(const RETURN_TYPE & ret_var) {
    ret_var.template StoreAsReturn();
  }



  // The following code is in the "internal" namespace since it's used only to implement the
  // details of the JSWrap function.

  namespace internal {

    template <typename T, int ARG_ID>
    void LoadArg_impl(typename emp::sfinae_decoy<bool, decltype(&T::template LoadFromArg<ARG_ID>)>::type,
                      T & target) {
      target.template LoadFromArg<ARG_ID>();
    }
    template <typename T, int ARG_ID>
    void LoadArg_impl(int, T & target) {
      LoadArg<ARG_ID>(target);
    }

    // JSWrap_Callback_Base provides a base class for the wrappers around functions.
    // Specifically, it creates a virtual DoCallback() member function that can be called
    // to trigger a specific wrapped function.

    class JSWrap_Callback_Base {
    protected:
      bool is_disposable;  // Should this callback be deleted automatically after first use?

    public:
      JSWrap_Callback_Base(bool in_disposable=false) : is_disposable(in_disposable) { ; }
      virtual ~JSWrap_Callback_Base() { ; }

      bool IsDisposable() const { return is_disposable; }
      void SetDisposable() { is_disposable = true; }

      // Base class to be called from Javascript (after storing args) to do a callback.
      virtual void DoCallback() = 0;


      // A pair of helper functions that systematically load ALL arguments from JS.
      template <typename TUPLE_TYPE, int ARGS_LEFT>
      struct Collect_impl {
        static void CollectArgs(TUPLE_TYPE & tuple) {
          LoadArg_impl<typename std::tuple_element<ARGS_LEFT-1,TUPLE_TYPE>::type, ARGS_LEFT-1>( true, std::get<ARGS_LEFT-1>(tuple) );  // Load an arg
          Collect_impl<TUPLE_TYPE, ARGS_LEFT-1>::CollectArgs(tuple);        // Recurse to next arg
        }
      };

      template <typename TUPLE_TYPE>
      struct Collect_impl<TUPLE_TYPE, 0> {
        static void CollectArgs(TUPLE_TYPE & tuple) { (void) tuple; } // End load recursion.
      };

    };


    // The derived form of JSWrap_Callback knows the specific argument types of the function
    // needed, keeps track of the function poninter, and has a tuple in which the arguments
    // can be loaded before a call is made.

    template <typename RET_TYPE, typename... ARG_TYPES>
    class JSWrap_Callback : public JSWrap_Callback_Base {
    private:
      std::function<RET_TYPE(ARG_TYPES...)> fun;   // Function to be wrapped

    public:
      JSWrap_Callback(const std::function<RET_TYPE(ARG_TYPES...)> & in_fun, bool disposable=false)
        : JSWrap_Callback_Base(disposable), fun(in_fun)
      {
        EMP_TRACK_CONSTRUCT(JSWrap_Callback);
      }
      ~JSWrap_Callback() { EMP_TRACK_DESTRUCT(JSWrap_Callback); }

      // This function is called from Javascript.  Arguments should be collected and then used
      // to call the target function.
      void DoCallback() {
        const int num_args = sizeof...(ARG_TYPES);

        // Make sure that we are returning the correct number of arguments.  If this
        // assert fails, it means that we've failed to set the correct number of arguments
        // in emp.cb_args, and need to realign.

        emp_assert(EMP_GetCBArgCount < 0 || EMP_GetCBArgCount() == num_args, EMP_GetCBArgCount(), num_args);

        // Collect the values of the arguments in a tuple
        using args_t = std::tuple< typename std::decay<ARG_TYPES>::type... >;
        args_t args;
        Collect_impl<args_t, num_args>::CollectArgs(args);

        // And finally, do the actual callback.

        RET_TYPE return_val;
        emp::ApplyTuple([&return_val, this](ARG_TYPES... in_args){
            return_val = fun(in_args...);
          }, args);

        // And save the return value for JS.
        StoreReturn(return_val);
      }
    };

    // A specialized version of the class that handles functions with void returns.

    template <typename... ARG_TYPES>
    class JSWrap_Callback<void, ARG_TYPES...> : public JSWrap_Callback_Base {
    private:
      std::function<void(ARG_TYPES...)> fun;   // Function to be wrapped

    public:
      JSWrap_Callback(const std::function<void(ARG_TYPES...)> & in_fun, bool disposable=false)
        : JSWrap_Callback_Base(disposable), fun(in_fun)
      { EMP_TRACK_CONSTRUCT(JSWrap_Callback_VOID); }
      ~JSWrap_Callback() { EMP_TRACK_DESTRUCT(JSWrap_Callback_VOID); }


      // This function is called from Javascript.  Arguments should be collected and then used
      // to call the target function.
      void DoCallback() {
        const int num_args = sizeof...(ARG_TYPES);

        // Make sure that we are returning the correct number of arguments.  If this
        // assert fails, it means that we've failed to set the correct number of arguments
        // in emp.cb_args, and need to realign.


        emp_assert(EMP_GetCBArgCount < 0 || EMP_GetCBArgCount() == num_args, EMP_GetCBArgCount(), num_args);

        // Collect the values of the arguments in a tuple
        using args_t = std::tuple< typename std::decay<ARG_TYPES>::type... >;
        args_t args;
        Collect_impl<args_t, num_args>::CollectArgs(args);

        // And finally, do the actual callback.
        emp::ApplyTuple(fun, args);

        // And save a return value for JS.
        StoreReturn(0);
      }
    };


    // The following function returns a static callback array; callback ID's all index into
    // this array.
    static emp::vector<JSWrap_Callback_Base *> & CallbackArray() {
      static emp::vector<JSWrap_Callback_Base *> callback_array;
      return callback_array;
    }

  } // End internal namespace

  // The following JSWrap functions take a target function and return an integer id that
  // indexes into a callback array.

  // The first version assumes that we already have it enclosed in an std::function, while
  // the second version assumes we have a raw function pointer and wraps it for us.

  template <typename RET_TYPE, typename... ARG_TYPES>
  uint32_t JSWrap(const std::function<RET_TYPE(ARG_TYPES...)> & in_fun,
                  const std::string & fun_name="",
                  bool dispose_on_use=false)
  {
    // We should never create disposible functions with names!
    emp_assert(fun_name == "" || dispose_on_use == false);

    auto * new_cb =
      new emp::internal::JSWrap_Callback<RET_TYPE, ARG_TYPES...>(in_fun, dispose_on_use);
    auto & callback_array = internal::CallbackArray();
    uint32_t out_id = (int) callback_array.size();
    callback_array.push_back(new_cb);

    if (fun_name != "") {
      EM_ASM_ARGS({
          var fun_name = Pointer_stringify($1);
          emp[fun_name] = function() {
            emp_i.cb_args = [];
            for (var i = 0; i < arguments.length; i++) {
              emp_i.cb_args[i] = arguments[i];
            }

            // Callback to the original function.
            empCppCallback($0);

            // Return the resulting value
            return emp_i.cb_return;
          };
        }, out_id, fun_name.c_str());
    }

    return out_id;
  }

  // uint32_t JSWrap(const std::function<void()> & in_fun,
  //                 const std::string & fun_name="",
  //                 bool dispose_on_use=false)
  // {
  //   return 0;
  // }

  template <typename RETURN_TYPE, typename... ARG_TYPES>
  uint32_t JSWrap( RETURN_TYPE (*in_fun) (ARG_TYPES...),
                   const std::string & fun_name="", bool dispose_on_use=false)
  {
    std::function<RETURN_TYPE(ARG_TYPES...)> fun_ptr(in_fun);
    return JSWrap(fun_ptr, fun_name, dispose_on_use);
  }

  // template <typename FUN_TYPE>
  // uint32_t JSWrap(const FUN_TYPE & in_fun, const std::string & fun_name="", bool dispose_on_use=false)
  // {
  //   std::function<FUN_TYPE> fun_ptr(in_fun);
  //   return JSWrap(fun_ptr, fun_name, dispose_on_use);
  // }



  // If we want a quick, unnammed, disposable function, use JSWrapOnce
  template <typename FUN_TYPE>
  uint32_t JSWrapOnce(FUN_TYPE && in_fun) { return JSWrap(std::forward<FUN_TYPE>(in_fun), "", true); }


  // Cleanup a function pointer when finished with it.
  void JSDelete( uint32_t fun_id ) {
    emp_assert(fun_id > 0);  // Make sure this isn't a null pointer!
    // @CAO -- Should make sure to clean up named functions on JS side if they exist.
    auto & callback_array = internal::CallbackArray();
    delete callback_array[fun_id];
    callback_array[fun_id] = nullptr;
  }

}




// Once you use JSWrap to create an ID, you can call the wrapped function from Javascript
// by supplying CPPCallback with the id and all args.

extern "C" void empCppCallback(uint32_t cb_id)
{
  // Convert the uint passed in from 32 bits to 64 and THEN convert it to a pointer.
  auto * cb_obj = emp::internal::CallbackArray()[cb_id];

  // Run DoCallback() on the generic base class type, which is virtual and will call
  // the correct template automatically.
  cb_obj->DoCallback();

  // If we have indicated that this callback is single use, delete it now.
  if (cb_obj->IsDisposable()) {
    delete cb_obj;
    emp::internal::CallbackArray()[cb_id] = nullptr;
  }
}


#endif<|MERGE_RESOLUTION|>--- conflicted
+++ resolved
@@ -1,17 +1,8 @@
-<<<<<<< HEAD
-
-// This file is part of Empirical, https://github.com/mercere99/Empirical/, and is
-// Copyright (C) Michigan State University, 2015. It is licensed
-// under the MIT Software license; see doc/LICENSE
-
-//////////////////////////////////////////////////////////////////////////////////////////
-
-=======
+
 //  This file is part of Empirical, https://github.com/devosoft/Empirical
 //  Copyright (C) Michigan State University, 2015-2016.
 //  Released under the MIT Software license; see doc/LICENSE
 //
->>>>>>> d8a2e546
 //
 //  Wrap a C++ function and convert it to an integer that can be called from Javascript
 //
