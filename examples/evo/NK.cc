--- conflicted
+++ resolved
@@ -18,13 +18,8 @@
   VALUE(K, int, 10, "Level of epistasis in the NK model"),
   VALUE(N, int, 50, "Number of bits in each organisms (must be > K)"), ALIAS(GENOME_SIZE),
   VALUE(SEED, int, 0, "Random number seed (0 for based on time)"),
-<<<<<<< HEAD
-  CONST(POP_SIZE, int, 100, "Number of organisms in the popoulation."),
-  VALUE(MAX_GENS, int, 100, "How many generations should we process?"),
-=======
   VALUE(POP_SIZE, int, 1000, "Number of organisms in the popoulation."),
   VALUE(MAX_GENS, int, 2000, "How many generations should we process?"),
->>>>>>> dad3c7de
   VALUE(MUT_COUNT, int, 3, "How many bit positions should be randomized?"), ALIAS(NUM_MUTS),
   VALUE(TEST, std::string, "TestString", "This is a test string.")
 )
@@ -50,11 +45,7 @@
 
   emp::Random random(config.SEED());
   emp::evo::NKLandscape landscape(N, K, random);
-<<<<<<< HEAD
-  emp::evo::World<BitOrg, emp::evo::LineagePruned> pop(random);
-=======
   emp::evo::EAWorld<BitOrg> pop(random, "NKWorld");
->>>>>>> dad3c7de
 
   // Build a random initial population
   for (int i = 0; i < config.POP_SIZE(); i++) {
