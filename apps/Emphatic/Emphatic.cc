--- conflicted
+++ resolved
@@ -20,11 +20,6 @@
   }
 
   Emphatic codegen(argv[1]);
-<<<<<<< HEAD
-  // codegen.PrintLexerState();
-  // std::cout << std::endl;
-=======
->>>>>>> 8a0657d4
   codegen.PrintTokens();
 
   codegen.SetDebug();
