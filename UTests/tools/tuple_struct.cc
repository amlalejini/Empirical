--- conflicted
+++ resolved
@@ -92,15 +92,9 @@
 
   TestIntrospectiveStruct test2;
   test2.MyInt(8);
-<<<<<<< HEAD
-  std::cout << "MyInt = " << test2.MyInt() << std::endl;
-  std::cout << "First variable name: " << test2.var_names[0] << std::endl;
-  std::cout << "MyInt from pointer: " << *(int*)test2.pointers[0] << std::endl;
-=======
   EMP_TEST_VALUE(test2.MyInt(), "8");
   EMP_TEST_VALUE(test2.var_names[0], "MyInt");
   // std::cout << "MyInt = " << test2.MyInt() << std::endl;
   // std::cout << "First variable name: " << test2.var_names[0] << std::endl;
   
->>>>>>> ffc167e0
 }