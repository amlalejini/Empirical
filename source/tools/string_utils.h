/**
 *  @note This file is part of Empirical, https://github.com/devosoft/Empirical
 *  @copyright Copyright (C) Michigan State University, MIT Software license; see doc/LICENSE.md
 *  @date 2016-2020.
 *
 *  @file string_utils.h
 *  @brief Simple functions to manipulate strings.
 *  @note Status: RELEASE
 */


#ifndef EMP_STRING_UTILS_H
#define EMP_STRING_UTILS_H

#include <functional>
#include <initializer_list>
#include <iostream>
#include <sstream>
#include <string>
#include <string_view>
#include <unordered_set>
#include <iterator>
#include <limits>
#include <algorithm>

#include "../base/array.h"
#include "../base/Ptr.h"
#include "../base/vector.h"
#include "../meta/reflection.h"
#include "../meta/StringType.h"

namespace emp {

  /// Return a const reference to an empty string.  This function is useful to implement other
  /// functions that need to return a const reference for efficiency, but also need a null response.

  static inline const std::string & empty_string() {
    static std::string empty = "";
    return empty;
  }

  /// Count the number of times a specific character appears in a string
  /// (a clean shortcut to std::count)
  static inline size_t count(const std::string & str, char c) {
    return std::count(str.begin(), str.end(), c);
  }

  /// Convert a single chararcter to one that uses a proper escape sequence (in a string) if needed.
  static inline std::string to_escaped_string(char value) {
    // Start by quickly returning a string if it's easy.
    std::stringstream ss;
    if ( (value >= 40 && value < 91) || (value > 96 && value < 127)) {
      ss << value;
      return ss.str();
    }
    switch (value) {
    case '\0': return "\\0";
    case 1: return "\\001";
    case 2: return "\\002";
    case 3: return "\\003";
    case 4: return "\\004";
    case 5: return "\\005";
    case 6: return "\\006";
    case '\a': return "\\a";  // case  7 (audible bell)
    case '\b': return "\\b";  // case  8 (backspace)
    case '\t': return "\\t";  // case  9 (tab)
    case '\n': return "\\n";  // case 10 (newline)
    case '\v': return "\\v";  // case 11 (vertical tab)
    case '\f': return "\\f";  // case 12 (form feed - new page)
    case '\r': return "\\r";  // case 13 (carriage return)
    case 14: return "\\016";
    case 15: return "\\017";
    case 16: return "\\020";
    case 17: return "\\021";
    case 18: return "\\022";
    case 19: return "\\023";
    case 20: return "\\024";
    case 21: return "\\025";
    case 22: return "\\026";
    case 23: return "\\027";
    case 24: return "\\030";
    case 25: return "\\031";
    case 26: return "\\032";
    case 27: return "\\033";  // case 27 (ESC), sometimes \e
    case 28: return "\\034";
    case 29: return "\\035";
    case 30: return "\\036";
    case 31: return "\\037";

    case '\"': return "\\\"";  // case 34
    case '\'': return "\\\'";  // case 39
    case '\\': return "\\\\";  // case 92
    case 127: return "\\177";  // (delete)

    // case '\?': return "\\\?";
    default:
      ss << value;
      return ss.str();
    };
  }

  /// Convert a full string to one that uses proper escape sequences, as needed.
  static inline std::string to_escaped_string(const std::string & value) {
    std::stringstream ss;
    for (char c : value) { ss << to_escaped_string(c); }
    return ss.str();
  }


  /// Take a value and convert it to a C++-style literal.
  template <typename LIT_TYPE>
  inline std::string to_literal(const LIT_TYPE & value) {
    return std::to_string(value);
  }

  /// Take a char and convert it to a C++-style literal.
  static inline std::string to_literal(char value) {
    std::stringstream ss;
    ss << "'" << to_escaped_string(value) << "'";
    return ss.str();
  }

  /// Take a string and convert it to a C++-style literal.
  static inline std::string to_literal(const std::string & value) {
    // Add quotes to the ends and convert each character.
    std::stringstream ss;
    ss << "\"";
    for (char c : value) {
      ss << to_escaped_string(c);
    }
    ss << "\"";
    return ss.str();
  }

  /// Test if an input string is properly formated as a literal character.
  static inline char is_literal_char(const std::string & value) {
    // A literal char must beging with a single quote, contain a representation of a single
    // character, and end with a single quote.
    if (value.size() < 3) return false;
    if (value[0] != '\'' || value.back() != '\'') return false;

    // If there's only a single character in the quotes, it's USUALLY legal.
    if (value.size() == 3) {
      switch (value[1]) {
        case '\'':         // Can't be a single quote (must be escaped!)
        case '\\':         // Can't be a backslash (must be followed by something!)
          return false;
        default:
          return true;
      }
    }

    // If there are more characters, must be an escape sequence.
    if (value.size() == 4) {
      if (value[1] != '\\') return false;

      // Identify legal escape sequences.
      // @CAO Need more here!
      switch (value[2]) {
        case 'n':   // Newline
        case 'r':   // Return
        case 't':   // Tab
        case '0':   // Empty (character 0)
        case '\\':  // Backslash
        case '\'':  // Single quote
          return true;
        default:
          return false;
      }
    }

    // @CAO: Need to add special types of numerical escapes here (e.g., ascii codes!)

    // If we made it here without a problem, it must be correct!
    return true;
  }

  /// Convert a literal character representation to an actual string.
  /// (i.e., 'A', ';', or '\n')
  static inline char from_literal_char(const std::string & value) {
    emp_assert(is_literal_char(value));
    // Given the assert, we can assume the string DOES contain a literal representation,
    // and we just need to convert it.

    if (value.size() == 3) return value[1];
    if (value.size() == 4) {
      switch (value[2]) {
        case 'n': return '\n';   // Newline
        case 'r': return '\r';   // Return
        case 't': return '\t';   // Tab
        case '0': return '\0';   // Empty (character 0)
        case '\\': return '\\';  // Backslash
        case '\'': return '\'';  // Single quote
      }
    }

    // @CAO: Need to add special types of numerical escapes here (e.g., ascii codes!)

    // Problem!
    return '0';
  }

  /// Test if an input string is properly formated as a literal string.
  static inline char is_literal_string(const std::string & value) {
    // A literal string must begin and end with a double quote and contain only valid characters.
    if (value.size() < 2) return false;
    if (value[0] != '"' || value.back() != '"') return false;

    // Are all of the characters valid?
    for (size_t pos = 1; pos < value.size() - 1; pos++) {
      if (value[pos] == '"') return false;  // Cannot have a raw double-quote in the middle.
      if (value[pos] == '\\') {
        if (pos == value.size()-2) return false;  // Backslash must have char to escape.

        // Move to the next char and make sure it's legal to be escaped.
        // @CAO Expand on options!
        pos++;
        switch (value[pos]) {
          case 'n':   // Newline
          case 'r':   // Return
          case 't':   // Tab
          case '0':   // Empty (character 0)
          case '\\':  // Backslash
          case '\'':  // Single quote
            continue;
          default:
            return false;
        }
      }
    }

    // @CAO: Need to check special types of numerical escapes (e.g., ascii codes!)

    // If we made it here without a problem, it must be correct!
    return true;
  }

  /// Convert a literal string representation to an actual string.
  static inline std::string from_literal_string(const std::string & value) {
    emp_assert(is_literal_string(value));
    // Given the assert, we can assume the string DOES contain a literal representation,
    // and we just need to convert it.

    std::string out_string;
    out_string.reserve(value.size()-2);  // Make a guess on final size.

    for (size_t pos = 1; pos < value.size() - 1; pos++) {
      // If we don't have an escaped character, just move it over.
      if (value[pos] != '\\') {
        out_string.push_back(value[pos]);
        continue;
      }

      // If we do have an escape character, convert it.
      pos++;

      switch (value[pos]) {
        case 'n': out_string.push_back('\n'); break;   // Newline
        case 'r': out_string.push_back('\r'); break;   // Return
        case 't': out_string.push_back('\t'); break;   // Tab
        case '0': out_string.push_back('\0'); break;   // Empty (character 0)
        case '\\': out_string.push_back('\\'); break;  // Backslash
        case '\'': out_string.push_back('\''); break;  // Single quote
        default:
          emp_assert(false, "unknown escape char used; probably need to update converter!");
      }
    }

    return out_string;
  }


  /// Convert a string to all uppercase.
  static inline std::string to_upper(std::string value) {
    constexpr int char_shift = 'a' - 'A';
    for (auto & x : value) {
      if (x >= 'a' && x <= 'z') x = (char) (x - char_shift);
    }
    return value;
  }

  /// Convert a string to all lowercase.
  static inline std::string to_lower(std::string value) {
    constexpr int char_shift = 'a' - 'A';
    for (auto & x : value) {
      if (x >= 'A' && x <= 'Z') x = (char) (x + char_shift);
    }
    return value;
  }

<<<<<<< HEAD
  /// Make first letter of each word upper case
  static inline std::string to_titlecase(std::string value) {
    constexpr int char_shift = 'a' - 'A';
    bool next_upper = true;
    for (size_t i = 0; i < value.size(); i++) {
      if (next_upper && value[i] >= 'a' && value[i] <= 'z') {
        value[i] = (char) (value[i] - char_shift);
      } else if (!next_upper && value[i] >= 'A' && value[i] <= 'Z') {
        value[i] = (char) (value[i] + char_shift);
      }

      if (value[i] == ' ') {
        next_upper = true;
      } else {
        next_upper = false;
      }
    }
    return value;
  }


  // Convert an integer to a roman numeral string.
=======
  /// Convert an integer to a roman numeral string.
>>>>>>> b1b6c75f
  static inline std::string to_roman_numeral(int val, const std::string & prefix="") {
    std::string ret_string(prefix);
    if (val < 0) ret_string += to_roman_numeral(-val, "-");
    else if (val > 3999) { ; } // Out of bounds; return a blank;
    else if (val >= 1000) ret_string += to_roman_numeral(val - 1000, "M");
    else if (val >= 900) ret_string += to_roman_numeral(val - 900, "CM");
    else if (val >= 500) ret_string += to_roman_numeral(val - 500, "D");
    else if (val >= 400) ret_string += to_roman_numeral(val - 400, "CD");
    else if (val >= 100) ret_string += to_roman_numeral(val - 100, "C");
    else if (val >= 90) ret_string += to_roman_numeral(val - 90, "XC");
    else if (val >= 50) ret_string += to_roman_numeral(val - 50, "L");
    else if (val >= 40) ret_string += to_roman_numeral(val - 40, "XL");
    else if (val >= 10) ret_string += to_roman_numeral(val - 10, "X");
    else if (val == 9) ret_string += "IX";
    else if (val >= 5) ret_string += to_roman_numeral(val - 5, "V");
    else if (val == 4) ret_string += "IV";
    else if (val > 0) ret_string += to_roman_numeral(val - 1, "I");

    // else we already have it exactly and don't need to return anything.
    return ret_string;
  }


  /// Determine if a character is whitespace.
  inline bool is_whitespace(char test_char) {
    return (test_char == ' ' || test_char == '\n' || test_char == '\r' || test_char == '\t');
  }

  /// Determine if a character is an uppercase letter.
  inline bool is_upper_letter(char test_char) {
    return (test_char >= 'A' && test_char <= 'Z');
  }

  /// Determine if a character is a lowercase letter.
  inline bool is_lower_letter(char test_char) {
    return (test_char >= 'a' && test_char <= 'z');
  }

  /// Determine if a character is a letter of any kind.
  inline bool is_letter(char test_char) {
    return is_upper_letter(test_char) || is_lower_letter(test_char);
  }

  /// Determine if a character is a digit.
  inline bool is_digit(char test_char) {
    return (test_char >= '0' && test_char <= '9');
  }

  /// Determine if a character is a letter or digit.
  inline bool is_alphanumeric(char test_char) {
    return is_letter(test_char) || is_digit(test_char);
  }

  /// Determine if a character is a letter, digit, or underscore.
  inline bool is_idchar(char test_char) {
    return is_alphanumeric(test_char) || test_char == '_';
  }

  /// Determine if a character is in a set of characters (represented as a string)
  static inline bool is_one_of(char test_char, const std::string & char_set) {
    for (char x : char_set) if (test_char == x) return true;
    return false;
  }

  /// Determine if a string is composed only of a set of characters (represented as a string)
  static inline bool is_composed_of(const std::string & test_str, const std::string & char_set) {
    for (char x : test_str) if (!is_one_of(x, char_set)) return false;
    return true;
  }

  /// Determine if there is whitespace anywhere in a string.
  inline bool has_whitespace(const std::string & test_str) {
    for (char c : test_str) if (is_whitespace(c)) return true;
    return false;
  }

  /// Determine if there are any uppercase letters in a string.
  inline bool has_upper_letter(const std::string & test_str) {
    for (char c : test_str) if (is_upper_letter(c)) return true;
    return false;
  }

  /// Determine if there are any lowercase letters in a string.
  inline bool has_lower_letter(const std::string & test_str) {
    for (char c : test_str) if (is_lower_letter(c)) return true;
    return false;
  }

  /// Determine if there are any letters in a string.
  inline bool has_letter(const std::string & test_str) {
    for (char c : test_str) if (is_letter(c)) return true;
    return false;
  }

  /// Determine if there are any digits in a string.
  inline bool has_digit(const std::string & test_str) {
    for (char c : test_str) if (is_digit(c)) return true;
    return false;
  }

  /// Determine if there are only digits in a string.
  inline bool is_digits(const std::string & test_str) {
    for (char c : test_str) if (!is_digit(c)) return false;
    return true;
  }

  /// Determine if there are any letters or digits anywhere in a string.
  inline bool has_alphanumeric(const std::string & test_str) {
    for (char c : test_str) if (is_alphanumeric(c)) return true;
    return false;
  }

  /// Determine if there are any letters or digits anywhere in a string.
  inline bool is_alphanumeric(const std::string & test_str) {
    for (char c : test_str) if (!is_alphanumeric(c)) return false;
    return true;
  }

  /// Determine if there are any letters, digit, or underscores anywhere in a string.
  inline bool has_idchar(const std::string & test_str) {
    for (char c : test_str) if (is_idchar(c)) return true;
    return false;
  }

  /// Determine if a specified set of characters appears anywhere in a string.
  static inline bool has_one_of(const std::string & test_str, const std::string & char_set) {
    for (char c : test_str) if (is_one_of(c, char_set)) return true;
    return false;
  }


  /// If no functions are provided to is_valid(), always return false as base case.
  inline bool is_valid(char test_char) { return false; }

  /// Determine if a character passes any of the test functions provided.
  template <typename... FUNS>
  inline bool is_valid(char test_char, std::function<bool(char)> fun1, FUNS... funs) {
    return fun1(test_char) || is_valid(test_char, funs...);
  }

  /// For a string to be valid, each character must pass at least one provided function.
  template <typename... FUNS>
  static inline bool is_valid(const std::string & test_str, FUNS... funs) {
    for (char x : test_str) if ( !is_valid(x, funs...) ) return false;
    return true;
  }


  /// Pop a segment from the beginning of a string as another string, shortening original.
  static inline std::string string_pop_fixed(std::string & in_string, std::size_t end_pos, size_t delim_size=0)
  {
    std::string out_string = "";
    if (end_pos == 0);                        // Not popping anything!
    else if (end_pos == std::string::npos) {  // Popping whole string.
      out_string = in_string;
      in_string = "";
    }
    else {
      out_string = in_string.substr(0, end_pos);  // Copy up to the deliminator for ouput
      in_string.erase(0, end_pos + delim_size);   // Delete output string AND deliminator
    }

    return out_string;
  }

  /// Get a segment from the beginning of a string as another string, leaving original untouched.
  static inline std::string string_get_range(const std::string & in_string, std::size_t start_pos,
                                             std::size_t end_pos) {
    if (end_pos == std::string::npos) end_pos = in_string.size() - start_pos;
    return in_string.substr(start_pos, end_pos);
  }

  /// Remove a prefix of the input string (up to a specified delimeter) and return it.  If the
  /// delimeter is not found, return the entire input string and clear it.
  inline std::string string_pop(std::string & in_string, const char delim=' ') {
    return string_pop_fixed(in_string, in_string.find(delim), 1);
  }

  /// Return a prefix of the input string (up to a specified delimeter), but do not modify it.
  /// If the delimeter is not found, return the entire input string.
  inline std::string string_get(const std::string & in_string, const char delim=' ', size_t start_pos=0) {
    return string_get_range(in_string, start_pos, in_string.find(delim, start_pos));
  }

  /// Remove a prefix of the input string (up to any of a specified set of delimeters) and
  /// return it.  If the delimeter is not found, return the entire input string and clear it.
  inline std::string string_pop(std::string & in_string, const std::string & delim_set) {
    return string_pop_fixed(in_string, in_string.find_first_of(delim_set), 1);
  }

  /// Return a prefix of the input string (up to any of a specified set of delimeters), but do not
  /// modify it. If the delimeter is not found, return the entire input string.
  inline std::string string_get(const std::string & in_string, const std::string & delim_set, size_t start_pos=0) {
    return string_get_range(in_string, start_pos, in_string.find_first_of(delim_set, start_pos));
  }

  /// Remove a prefix of a string, up to the first whitespace, and return it.
  inline std::string string_pop_word(std::string & in_string) {
    // Whitespace = ' ' '\n' '\r' or '\t'
    return string_pop(in_string, " \n\r\t");
  }

  /// Return a prefix of a string, up to the first whitespace (do not modify the original string)
  inline std::string string_get_word(const std::string & in_string, size_t start_pos=0) {
    // Whitespace = ' ' '\n' '\r' or '\t'
    return string_get(in_string, " \n\r\t", start_pos);
  }

  /// Remove a prefix of a string, up to the first newline, and return it.
  inline std::string string_pop_line(std::string & in_string) {
    return string_pop(in_string, '\n');
  }

  /// Return a prefix of a string, up to the first newline (do not modify the original string)
  inline std::string string_get_line(const std::string & in_string, size_t start_pos=0) {
    return string_get(in_string, '\n', start_pos);
  }

  /// Remove all whitespace at the beginning of a string.  Return the whitespace removed.
  inline std::string left_justify(std::string & in_string) {
    return string_pop_fixed(in_string, in_string.find_first_not_of(" \n\r\t"));
  }

  /// Remove all whitespace at the end of a string.
  inline void right_justify(std::string & in_string) {
    // @CAO *very* inefficient at the moment.
    while (is_whitespace(in_string.back())) in_string.pop_back();
  }

  /// Remove instances of characters from file.
  static inline void remove_chars(std::string & in_string, std::string chars) {
    size_t cur_pos = 0;
    for (size_t i = 0; i < in_string.size(); i++) {
      if (is_one_of(in_string[i], chars)) continue;
      in_string[cur_pos++] = in_string[i];
    }
    in_string.resize(cur_pos);
  }

  /// Every time one or more whitespace characters appear replace them with a single space.
  static inline void compress_whitespace(std::string & in_string) {
    const size_t strlen = in_string.size();
    bool last_whitespace = true;          // Remove whitespace from beginning of line.
    size_t pos = 0;

    for (size_t i = 0; i < strlen; i++) {
      if (is_whitespace(in_string[i])) {  // This char is whitespace
        if (last_whitespace) continue;
        in_string[pos++] = ' ';
        last_whitespace = true;
      }
      else {  // Not whitespace
        in_string[pos++] = in_string[i];
        last_whitespace = false;
      }
    }

    if (pos && last_whitespace) pos--;   // If the end of the line is whitespace, remove it.

    in_string.resize(pos);
  }

  /// Remove all whitespace from anywhere within a string.
  static inline void remove_whitespace(std::string & in_string) {
    const size_t strlen = in_string.size();
    size_t pos = 0;

    for (size_t i = 0; i < strlen; i++) {
      if (is_whitespace(in_string[i])) continue;
      in_string[pos++] = in_string[i];
    }

    in_string.resize(pos);
  }

  /// Remove all characters from a string except letters, numbers, and whitespace.
  static inline void remove_punctuation(std::string & in_string) {
    const size_t strlen = in_string.size();
    size_t pos = 0;

    for (size_t i = 0; i < strlen; i++) {
      const char cur_char = in_string[i];
      if (is_alphanumeric(cur_char) || is_whitespace(cur_char)) {
        in_string[pos++] = cur_char;
      }
    }

    in_string.resize(pos);
  }

  /// Make a string safe(r) 
  static std::string slugify(const std::string & in_string) {
    //TODO handle complicated unicode strings
    std::string res = to_lower(in_string);
    remove_punctuation(res);
    compress_whitespace(res);
    std::transform(res.begin(), res.end(), res.begin(), [](char ch) {
      return ch == ' ' ? '-' : ch;
    });
    return res;
  }

  /// Provide a string_view on a given string
  static inline std::string_view view_string(const std::string & str) {
    return std::string_view(str);
  }

  /// Provide a string_view on a string from a given starting point.
  static inline std::string_view view_string(const std::string & str, size_t start) {
    emp_assert(start <= str.size());
    return std::string_view(str.c_str() + start, str.size() - start);
  }

  /// Provide a string_view on a string from a starting point with a given size.
  static inline std::string_view view_string(const std::string & str, size_t start, size_t npos) {
    emp_assert(start + npos <= str.size());
    return std::string_view(str.c_str() + start, npos);
  }

  /// Provide a string_view on a string from the beginning to a given size.
  static inline std::string_view view_string_front(const std::string & str, size_t npos) {
    emp_assert(npos <= str.size());
    return std::string_view(str.c_str(), npos);
  }

  /// Provide a string_view on a string from a starting point with a given size.
  static inline std::string_view view_string_back(const std::string & str, size_t npos) {
    emp_assert(npos <= str.size());
    return std::string_view(str.c_str() + str.size() - npos, npos);
  }

  /// Provide a string_view on a string from a starting point to an ending point.
  static inline std::string_view view_string_range(const std::string & str, size_t start, size_t end) {
    emp_assert(start <= end);
    emp_assert(end <= str.size());
    return std::string_view(str.c_str() + start, end - start);
  }

  /// Return a view of the prefix of the input string up to a specified delimeter.
  /// If the delimeter is not found, return the entire input string.
  static inline std::string_view view_string_to(const std::string & in_string, const char delim, size_t start_pos=0) {
    const size_t in_size = in_string.size();
    size_t end_pos = start_pos;
    while (end_pos < in_size && in_string[end_pos] != delim) end_pos++;
    return view_string_range(in_string, start_pos, end_pos);
  }

  /// Cut up a string based on the provided delimiter; fill them in to the provided vector.
  /// @in_string operand
  /// @out_set destination
  /// @delim delimiter to split on
  /// @max_split defines the maximum number of splits
  static inline void slice(
    const std::string & in_string,
    emp::vector<std::string> & out_set,
    const char delim='\n',
    const size_t max_split=std::numeric_limits<size_t>::max()
  ) {
    const size_t test_size = in_string.size();

    // Count produced strings
    size_t out_count = 0;
    size_t pos = 0;
    while (pos < test_size && out_count <= max_split) {
      while (pos < test_size && in_string[pos] != delim) pos++;
      pos++; // Skip over deliminator
      out_count++;  // Increment for each delim plus once at the end (so once if no delims).
    }

    // And copy over the strings
    out_set.resize(out_count);
    pos = 0;
    size_t string_id = 0;
    while (pos < test_size) {
      out_set[string_id] = "";
      while (
        pos < test_size
        && (in_string[pos] != delim || string_id == out_count - 1)
      ) {
        out_set[string_id] += in_string[pos];
        pos++;
      }
      pos++;        // Skip over any final deliminator
      string_id++;  // Move to the next sub-string.
    }

  }

  /// Slice a string without passing in result vector (may be less efficient).
  /// @in_string operand
  /// @delim delimiter to split on
  /// @max_split defines the maximum number of splits
  static inline emp::vector<std::string> slice(
    const std::string & in_string,
    const char delim='\n',
    const size_t max_split=std::numeric_limits<size_t>::max()
  ) {
    emp::vector<std::string> result;
    slice(in_string, result, delim, max_split);
    return result;
  }

  /// Create a set of string_views based on the provided delimitor; fill them in to the provided vector.
  static inline void view_slices(const std::string & in_string, emp::vector<std::string_view> & out_set,
                           char delim='\n') {
    const size_t in_size = in_string.size();
    out_set.resize(0);

    size_t pos = 0;
    while (pos < in_size) {
      out_set.push_back( view_string_to(in_string, delim, pos) );
      pos += out_set.back().size() + 1;
    }

  }

  /// Slice a string without passing in result vector (may be less efficient).
  static inline emp::vector<std::string_view> view_slices(const std::string & in_string, char delim='\n') {
    emp::vector<std::string_view> result;
    view_slices(in_string, result, delim);
    return result;
  }

  /// @cond TEMPLATES

  // The next functions are not efficient, but they will take any number of inputs and
  // dynamically convert them all into a single, concatanated string.

  /// Setup emp::ToString declarations for built-in types.
  template <typename T, size_t N> inline std::string ToString(const emp::array<T,N> & container);
  template <typename... Ts> inline std::string ToString(const emp::vector<Ts...> & container);

  /// Join a container of strings with a delimiter.
  /// Adapted fromhttps://stackoverflow.com/questions/5288396/c-ostream-out-manipulation/5289170#5289170
  template <typename Range, typename Value = typename Range::value_type>
  std::string join_on(
    Range const& elements,
    const char *const delimiter
  ) {
    std::ostringstream os;
    auto b = std::begin(elements), e = std::end(elements);

    if (b != e) {
        std::copy(b, std::prev(e), std::ostream_iterator<Value>(os, delimiter));
        b = std::prev(e);
    }
    if (b != e) {
        os << *b;
    }

    return os.str();
  }


  namespace internal {
    // If the item passed in has a ToString(), always use it.
    template <typename T>
    decltype(std::declval<T>().ToString()) to_stream_item(const T & in, bool) {
      return in.ToString();
    }

    // Otherwise, if emp::ToString(x) is defined for x, use it.
    template <typename T>
    auto to_stream_item(const T & in, int) -> decltype(emp::ToString(in)) {
      return emp::ToString(in);
    }

    // If neither works, just assume stream operator will handle things...
    // @CAO: Technically we can detect this to give a more informative error...
    template <typename T> const T & to_stream_item(const T & in, ...) { return in; }

  }

  /// @endcond


  /// This function does its very best to convert anything it gets to a string. Takes any number
  /// of arguments and returns a single string containing all of them concatenated.  Any objects
  /// that can go through a stringstream, have a ToString() memember functon, or are defined to
  /// be passed into emp::ToString(x) will work correctly.
  template <typename... Ts>
  inline std::string to_string(const Ts &... values) {
    std::stringstream ss;
    (ss << ... << internal::to_stream_item(values, true));
    return ss.str();
  }

  /// Setup emp::ToString to work on arrays.
  template <typename T, size_t N>
  inline std::string ToString(const emp::array<T,N> & container) {
    std::stringstream ss;
    ss << "[ ";
    for (const auto & el : container) {
      ss << to_string(el);
      ss << " ";
    }
    ss << "]";
    return ss.str();
  }

  /// Setup emp::ToString to work on vectors.
  template <typename... Ts>
  inline std::string ToString(const emp::vector<Ts...> & container) {
    std::stringstream ss;
    ss << "[ ";
    for (const auto & el : container) {
      ss << to_string(el);
      ss << " ";
    }
    ss << "]";
    return ss.str();
  }

  /// This function tries to convert a string into any type you're looking for...  You just
  /// need to specify the out type as the template argument.
  template <typename T>
  inline T from_string(const std::string & str) {
    std::stringstream ss;
    ss << str;
    T out_val;
    ss >> out_val;
    return out_val;
  }

  namespace internal {
    static inline void _from_string(std::stringstream &) { ; }

    template <typename T, typename... Ts>
    void _from_string(std::stringstream & ss, T & arg1, Ts... extra_args) {
      ss >> arg1;
      _from_string(ss, extra_args...);
    }
  }

  /// The from_string() function can also take multiple args instead of a return.
  template <typename... Ts>
  inline void from_string(const std::string & str, Ts &... args) {
    std::stringstream ss;
    ss << str;
    internal::_from_string(ss, args...);
  }

  /// The from_strings() function takes a vector of strings and convets them into a vector
  /// of the appropriate type.
  template <typename T>
  inline emp::vector<T> from_strings(const emp::vector<std::string> & string_v) {
    emp::vector<T> vals(string_v.size());
    for (size_t i = 0; i < string_v.size(); i++) {
      vals[i] = from_string<T>(string_v[i]);
    }
    return vals;
  }

  /// This function tries to convert a string_view into any other type...  You must
  /// need to specify the out type as the template argument.
  template <typename T>
  inline T from_string(std::string_view str) {
    std::stringstream ss;
    ss << str;
    T out_val;
    ss >> out_val;
    return out_val;
  }

<<<<<<< HEAD
  template <typename T>
  inline std::string join(const emp::vector<T> & v, std::string join_str) {

    if (v.size() == 0) {
      return "";
    } else if (v.size() == 1) {
      return to_string(v[0]);
    } else {
      std::stringstream res;
      res << v[0];
      for (size_t i = 1; i < v.size(); i++) {
        res << join_str;
        res << to_string(v[i]);
      }
      return res.str();
    }
  }

  inline int count(std::string s, const char val) {
    // From https://stackoverflow.com/a/3871346/1560599
    return std::count(s.begin(), s.end(), val);
  }

  }
=======

  // -------- Functions that operate on VECTORS of strings --------

  using string_vec_t = emp::vector<std::string>;

  /// Convert a vector of strings to an English list, such as "one, two, three, and four."
  static inline std::string to_english_list(const string_vec_t & strings) {
    // If there are no input strings, return an empty string.
    if (strings.size() == 0) { return ""; }

    // If there is one string provided, return it by itself.
    if (strings.size() == 1) { return strings[0]; }

    // If two strings are provided, link them by an "and".
    if (strings.size() == 2) { return to_string(strings[0], " and ", strings[1]); }

    // If MORE than two strings are provided, list the first n-1 followed by commas, ending
    // with an "and" before the final one.
    std::string out_str;
    for (size_t i = 0; i < strings.size(); i++) {
      if (i) {
        out_str += ", ";
        if (i == strings.size()-1) out_str += "and ";
      }
      out_str += strings[i];
    }

    return out_str;
  }


  /// Transform all strings in a vector.
  static inline string_vec_t transform_strings(const string_vec_t & in_strings,
                                               std::function<std::string(const std::string &)> fun) {
    string_vec_t out_strings(in_strings.size());
    for (size_t i = 0; i < in_strings.size(); i++) {
      out_strings[i] = fun(in_strings[i]);
    }
    return out_strings;
  }

  /// Put all strings provided in quotes (Like 'this'), pre- and post-fixing another string if
  /// provided.
  static inline string_vec_t quote_strings(const string_vec_t & in_strings,
                                           const std::string quote="'") {
    return transform_strings(in_strings, [quote](const std::string & str) {
      return to_string(quote, str, quote);
    });
  }

  /// Pre-pend and post-pend specified sequences to all strings provided.
  static inline string_vec_t quote_strings(const string_vec_t & in_strings,
                                           const std::string open_quote,
                                           const std::string close_quote) {
    return transform_strings(in_strings, [open_quote, close_quote](const std::string & str) {
      return to_string(open_quote, str, close_quote);
    });
  }
}
>>>>>>> b1b6c75f

#endif<|MERGE_RESOLUTION|>--- conflicted
+++ resolved
@@ -288,7 +288,6 @@
     return value;
   }
 
-<<<<<<< HEAD
   /// Make first letter of each word upper case
   static inline std::string to_titlecase(std::string value) {
     constexpr int char_shift = 'a' - 'A';
@@ -309,11 +308,7 @@
     return value;
   }
 
-
-  // Convert an integer to a roman numeral string.
-=======
   /// Convert an integer to a roman numeral string.
->>>>>>> b1b6c75f
   static inline std::string to_roman_numeral(int val, const std::string & prefix="") {
     std::string ret_string(prefix);
     if (val < 0) ret_string += to_roman_numeral(-val, "-");
@@ -604,7 +599,7 @@
     in_string.resize(pos);
   }
 
-  /// Make a string safe(r) 
+  /// Make a string safe(r)
   static std::string slugify(const std::string & in_string) {
     //TODO handle complicated unicode strings
     std::string res = to_lower(in_string);
@@ -878,10 +873,8 @@
     return out_val;
   }
 
-<<<<<<< HEAD
   template <typename T>
   inline std::string join(const emp::vector<T> & v, std::string join_str) {
-
     if (v.size() == 0) {
       return "";
     } else if (v.size() == 1) {
@@ -897,14 +890,6 @@
     }
   }
 
-  inline int count(std::string s, const char val) {
-    // From https://stackoverflow.com/a/3871346/1560599
-    return std::count(s.begin(), s.end(), val);
-  }
-
-  }
-=======
-
   // -------- Functions that operate on VECTORS of strings --------
 
   using string_vec_t = emp::vector<std::string>;
@@ -963,6 +948,5 @@
     });
   }
 }
->>>>>>> b1b6c75f
 
 #endif