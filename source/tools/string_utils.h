--- conflicted
+++ resolved
@@ -599,13 +599,8 @@
     in_string.resize(pos);
   }
 
-<<<<<<< HEAD
   /// Make a string safe(r)
-  static std::string slugify(const std::string & in_string) {
-=======
-  /// Make a string safe(r) 
   static inline std::string slugify(const std::string & in_string) {
->>>>>>> f5e28dd7
     //TODO handle complicated unicode strings
     std::string res = to_lower(in_string);
     remove_punctuation(res);
