--- conflicted
+++ resolved
@@ -8,14 +8,10 @@
  *  @note Status: RELEASE
  *
  *  Compile with -O3 and -msse4.2 for fast bit counting.
-<<<<<<< HEAD
  * 
  *  @todo Most of the operators don't check to make sure that both Bitvextors are the same size.
  *        We should create versions (Intersection() and Union()?) that adjust sizes if needed.
  * 
-=======
- *
->>>>>>> bd07b18d
  *  @todo Do small BitVector optimization.  Currently we have number of bits (8 bytes) and a
  *        pointer to the memory for the bitset (another 8 bytes), but we could use those 16 bytes
  *        as 1 byte of size info followed by 15 bytes of bitset (120 bits!)
