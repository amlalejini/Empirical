--- conflicted
+++ resolved
@@ -866,14 +866,11 @@
           // switch out parent's existing child for wrapper
           parent_info->RemoveChild((return_t &) *this);
           parent_info->AddChild(wrapper);
-<<<<<<< HEAD
-=======
         } else if (Info(wrapper)->ptr_count == 1) {
           emp::NotifyWarning(
             "Only one reference held to wrapper. ",
             "It will be destroyed when it goes out of scope."
           );
->>>>>>> e8d630c8
         }
 
         // put this Widget inside of the wrapper
