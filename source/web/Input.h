--- conflicted
+++ resolved
@@ -127,7 +127,7 @@
             }
 
             function modifyInputs() {
-                
+
                 var input_el = document.getElementById(UTF8ToString($0));
                 input_el.addEventListener("input", modifyOffset);
                 // the following taken from http://stackoverflow.com/questions/2856513/trigger-onchange-event-manually
@@ -251,11 +251,7 @@
       Info()->callback = in_cb;
       InputInfo * b_info = Info();
       Info()->callback_id = JSWrap( std::function<void(std::string)>( [b_info](std::string new_val){b_info->DoChange(new_val);} )  );
-<<<<<<< HEAD
       Info()->onchange_info = emp::to_string("emp.Callback(", Info()->callback_id, ", ['checkbox', 'radio'].includes(this.type) ? this.checked.toString() : this.value);");
-=======
-      Info()->onchange_info = emp::to_string("emp.Callback(", Info()->callback_id, ", (this.type == 'checkbox') ? this.checked.toString() : this.value);");
->>>>>>> 12ec2d41
     }
 
     /// Link to an existing Input.
