--- conflicted
+++ resolved
@@ -96,19 +96,15 @@
    *      * Each event type has a registered event handler that gets called to handle a dispatched
    *        event.
    */
-<<<<<<< HEAD
-  template<size_t AFFINITY_WIDTH, typename TRAIT_TYPE=double
+  template<size_t AFFINITY_WIDTH, typename TRAIT_TYPE=emp::vector<double>
     , typename MATCHBIN_TYPE=emp::MatchBin<size_t, emp::HammingMetric<16>, emp::RankedSelector<std::ratio<16+8, 16>>>
     >
-=======
-  template<size_t AFFINITY_WIDTH, typename Trait = emp::vector<double>>
->>>>>>> faa478bb
   class EventDrivenGP_AW {
   public:
     /// Maximum number of instruction arguments. Currently hardcoded. At some point, will make flexible.
     static constexpr size_t MAX_INST_ARGS = 3;
 
-    using EventDrivenGP_t = EventDrivenGP_AW<AFFINITY_WIDTH, Trait>;  //< Resolved type for this templated class.
+    using EventDrivenGP_t = EventDrivenGP_AW<AFFINITY_WIDTH, TRAIT_TYPE>;  //< Resolved type for this templated class.
     using mem_key_t = int;                                     //< Hardware memory map key type.
     using mem_val_t = double;                                  //< Hardware memory map value type.
     using memory_t = std::unordered_map<mem_key_t, mem_val_t>; //< Hardware memory map type.
@@ -637,7 +633,7 @@
     using exec_stk_t = emp::vector<State>;  //< Execution Stack/Core type alias.
     /// Event handler function type alias.
     using fun_event_handler_t = std::function<void(EventDrivenGP_t &, const event_t &)>;
-    using trait_printer_t = std::function<void(std::ostream& os, Trait t)>;
+    using trait_printer_t = std::function<void(std::ostream& os, TRAIT_TYPE t)>;
   protected:
     Ptr<const event_lib_t> event_lib;     //< Pointer to const event library associated with this hardware.
     Ptr<Random> random_ptr;               //< Pointer to random object to use.
@@ -645,7 +641,7 @@
     program_t program;                    //< Hardware's associated program (set of functions).
     memory_t shared_mem;                  //< Hardware's shared memory map. All cores have access to the same shared memory.
     std::deque<event_t> event_queue;      //< Hardware's event queue. Where events go to be handled (in order of reception).
-    Trait traits;                         //< Generic traits vector. Whatever uses the hardware must define/keep track of what traits mean.
+    TRAIT_TYPE traits;                    //< Generic traits vector. Whatever uses the hardware must define/keep track of what traits mean.
     size_t errors;                        //< Errors committed by hardware while executing. (e.g. divide by 0, etc.)
     size_t max_cores;                     //< Maximum number of parallel execution stacks that can be spawned. Increasing this value drastically slows things down.
     size_t max_call_depth;                //< Maximum depth of calls per execution stack.
@@ -658,14 +654,11 @@
     std::deque<size_t> pending_cores;     //< Queue of core IDs pending activation.
     size_t exec_core_id;                  //< core ID of the currently executing core.
     bool is_executing;                    //< True when mid-execution of all cores. (On every CPU cycle: execute all cores).
-<<<<<<< HEAD
     MATCHBIN_TYPE matchBin;
     bool is_matchbin_cache_dirty;
     std::function<void()> fun_clear_matchbin_cache = [this](){this->ResetMatchBin();};
-=======
-    trait_printer_t fun_trait_print = [](std::ostream&, Trait){};
-
->>>>>>> faa478bb
+    trait_printer_t fun_trait_print = [](std::ostream&, TRAIT_TYPE){};
+    
     // TODO: disallow configuration of hardware while executing. (and any other functions that could sent things into a bad state)
 
   public:
@@ -760,7 +753,7 @@
     void Reset() {
       emp_assert(!is_executing);
       ResetHardware();
-      traits = Trait();
+      traits = TRAIT_TYPE();
       program.Clear();
     }
 
@@ -857,10 +850,10 @@
     }
 
     /// Get the stored trait in hardware's program.
-    Trait& GetTrait() { return traits; }
+    TRAIT_TYPE& GetTrait() { return traits; }
     
     /// Get the stored trait in hardware's program.
-    const Trait& GetTrait() const { return traits; }
+    const TRAIT_TYPE& GetTrait() const { return traits; }
 
     /// Get current number of errors committed by this hardware.
     size_t GetNumErrors() const { return errors; }
@@ -1002,7 +995,7 @@
 
     /// Set trait in traits vector given by id to value given by val.
     /// Will resize traits vector if given id is greater than current traits vector size.
-    void SetTrait(Trait t) {
+    void SetTrait(TRAIT_TYPE t) {
       traits = t;
     }
 
