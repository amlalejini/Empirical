--- conflicted
+++ resolved
@@ -172,7 +172,6 @@
       return Add(in_fun, key, desc);
     }
 
-<<<<<<< HEAD
     /// Add a function that always pulls the variance from the DataNode @param node
     /// Requires that @param node have the data::Stats or data::FullStats modifier.
     template <typename VAL_TYPE, emp::data... MODS>
@@ -219,8 +218,6 @@
       AddKurtosis(node, "kurtosis_" + key, "kurtosis of " + desc);
     }
 
-=======
->>>>>>> 4fb27a84
     /// Add a function that always pulls the count of the @param bin_id 'th bin of the histogram
     /// from @param node. Requires that @param node have the data::Histogram modifier and at least
     /// @bin_id bins.
@@ -255,7 +252,7 @@
         using data_t = typename container_t::value_type;
         for (const data_t & d : df->GetCurrentRows()) {
           df->OutputLine(d);
-        }        
+        }
       }
     };
 
@@ -287,7 +284,7 @@
   template <typename CONTAINER>
   class CollectionDataFile : public DataFile {
   private:
-    using container_t = typename std::remove_reference<CONTAINER>::type; 
+    using container_t = typename std::remove_reference<CONTAINER>::type;
     using raw_container_t = typename remove_ptr_type<container_t>::type;
     // using non_const_container_t = typename std::remove_const<raw_container_t>::type;
     // using data_t = typename non_const_container_t::value_type;
@@ -295,7 +292,7 @@
     using coll_fun_t = void(std::ostream &, data_t);
     using fun_update_container_t = std::function<container_t(void)>;
 
-    // std::cout << typeid(container_t).name() << " " << typeid(raw_container_t).name() << " " 
+    // std::cout << typeid(container_t).name() << " " << typeid(raw_container_t).name() << " "
 
     fun_update_container_t update_container_fun;
 
@@ -354,14 +351,14 @@
           if (i > 0 || keys.size() > 0) *os << line_spacer;
           collection_funs[i](*os, d);
         }
-      *os << line_end;  
+      *os << line_end;
     }
 
     /// Run all of the functions and print the results as a new line in the file
     void Update(){
       emp_assert(update_container_fun);
       current_rows = update_container_fun();
-    // std::cout << "curr: " << to_string(current_rows) << std::endl;  
+    // std::cout << "curr: " << to_string(current_rows) << std::endl;
       // if (emp::is_ptr_type<container_t>::value) {
       //   for (const data_t & d : *current_rows) {
       //     *os << line_begin;
@@ -390,7 +387,7 @@
       //     }
       //   *os << line_end;
       //   }
-      // }        
+      // }
       // os->flush();
 
       internal::update_impl<container_t>().Update(this);
