/**
 *  @note This file is part of Empirical, https://github.com/devosoft/Empirical
 *  @copyright Copyright (C) Michigan State University, MIT Software license; see doc/LICENSE.md
 *  @date 2017-2018
 *
 *  @file  World_select.h
 *  @brief Functions for popular selection methods applied to worlds.
 */

#ifndef EMP_EVO_WORLD_SELECT_H
#define EMP_EVO_WORLD_SELECT_H

#include <map>
#include <functional>

#include "../base/assert.h"
#include "../base/vector.h"
#include "../base/macros.h"
#include "../tools/IndexMap.h"
#include "../tools/Random.h"
#include "../tools/vector_utils.h"

namespace emp {

  template<typename ORG, typename DATA_TYPE> class World;

  /// ==ELITE== Selection picks a set of the most fit individuals from the population to move to
  /// the next generation.  Find top e_count individuals and make copy_count copies of each.
  /// @param world The emp::World object with the organisms to be selected.
  /// @param e_count How many distinct organisms should be chosen, starting from the most fit.
  /// @param copy_count How many copies should be made of each elite organism?
  template<typename ORG, typename DATA_TYPE>
  void EliteSelect(World<ORG, DATA_TYPE> & world, size_t e_count=1, size_t copy_count=1) {
    emp_assert(e_count > 0 && e_count <= world.GetNumOrgs(), e_count);
    emp_assert(copy_count > 0);

    // Load the population into a multimap, sorted by fitness.
    std::multimap<double, size_t> fit_map;
    for (size_t id = 0; id < world.GetSize(); id++) {
      if (world.IsOccupied(id)) {
        const double cur_fit = world.CalcFitnessID(id);
        fit_map.insert( std::make_pair(cur_fit, id) );
      }
    }

    // Grab the top fitnesses and move them into the next generation.
    auto m = fit_map.rbegin();
    for (size_t i = 0; i < e_count; i++) {
      const size_t repro_id = m->second;
      world.DoBirth( world.GetGenomeAt(repro_id), repro_id, copy_count);
      ++m;
    }
  }


  /// ==TOURNAMENT== Selection creates a tournament with a random sub-set of organisms,
  /// finds the one with the highest fitness, and moves it to the next generation.
  /// User provides the world (with a fitness function), the tournament size, and
  /// (optionally) the number of tournaments to run.
  /// @param world The emp::World object with the organisms to be selected.
  /// @param t_size How many organisms should be placed in each tournament?
  /// @param tourny_count How many tournaments should be run? (with replacement of organisms)
  template<typename ORG, typename DATA_TYPE>
  void TournamentSelect(World<ORG, DATA_TYPE> & world, size_t t_size, size_t tourny_count=1) {
    emp_assert(t_size > 0, t_size, world.GetNumOrgs());
    emp_assert(tourny_count > 0);

    emp::vector<size_t> entries;
    for (size_t T = 0; T < tourny_count; T++) {
      entries.resize(0);
      // Choose organisms for this tournament (with replacement!)
      for (size_t i=0; i < t_size; i++) entries.push_back( world.GetRandomOrgID() );

      double best_fit = world.CalcFitnessID(entries[0]);
      size_t best_id = entries[0];

      // Search for a higher fit org in the tournament.
      for (size_t i = 1; i < t_size; i++) {
        const double cur_fit = world.CalcFitnessID(entries[i]);
        if (cur_fit > best_fit) {
          best_fit = cur_fit;
          best_id = entries[i];
        }
      }

      // Place the highest fitness into the next generation!
      world.DoBirth( world.GetGenomeAt(best_id), best_id, 1 );
    }
  }

  /// ==ROULETTE== Selection (aka Fitness-Proportional Selection) chooses organisms to
  /// reproduce based on their current fitness.
  /// @param world The emp::World object with the organisms to be selected.
  /// @param count How many organims should be selected for replication? (with replacement)
  template<typename ORG, typename DATA_TYPE>
  void RouletteSelect(World<ORG, DATA_TYPE> & world, size_t count=1) {
    emp_assert(count > 0);

    Random & random = world.GetRandom();

    // Load fitnesses from current population.
    IndexMap fitness_index(world.GetSize());
    for (size_t id = 0; id < world.GetSize(); id++) {
      fitness_index.Adjust(id, world.CalcFitnessID(id));
    }

    for (size_t n = 0; n < count; n++) {
      const double fit_pos = random.GetDouble(fitness_index.GetWeight());
      const size_t parent_id = fitness_index.Index(fit_pos);
      const size_t offspring_id = world.DoBirth( world.GetGenomeAt(parent_id), parent_id ).GetIndex();
      if (world.IsSynchronous() == false) {
        fitness_index.Adjust(offspring_id, world.CalcFitnessID(offspring_id));
      }
    }
  }


  EMP_CREATE_OPTIONAL_METHOD(TriggerOnLexicaseSelect, TriggerOnLexicaseSelect);

  /// ==LEXICASE== Selection runs through multiple fitness functions in a random order for
  /// EACH offspring produced.
  /// @param world The emp::World object with the organisms to be selected.
  /// @param fit_funs The set of fitness functions to shuffle for each organism reproduced.
  /// @param repro_count How many rounds of repliction should we do. (default 1)
  /// @param max_funs The maximum number of fitness functions to use. (use 0 for all; default)
  template<typename WORLD_TYPE>
  void LexicaseSelect(WORLD_TYPE & world,
                      const emp::vector< typename WORLD_TYPE::fun_calc_fitness_t > & fit_funs,
                      size_t repro_count=1,
                      size_t max_funs=0,
                      double epsilon=0)
  {
    emp_assert(world.GetSize() > 0);
    emp_assert(fit_funs.size() > 0);

    // @CAO: Can probably optimize a bit!
    
    std::map<typename WORLD_TYPE::genome_t, int> genotype_counts;
    emp::vector<emp::vector<size_t>> genotype_lists;

    // Find all orgs with same genotype - we can dramatically reduce
    // fitness evaluations this way.
    for (size_t org_id = 0; org_id < world.GetSize(); org_id++) {
      if (world.IsOccupied(org_id)) {
        const typename WORLD_TYPE::genome_t gen = world.GetGenomeAt(org_id);
        if (emp::Has(genotype_counts, gen)) {
          genotype_lists[genotype_counts[gen]].push_back(org_id);
        } else {
          genotype_counts[gen] = genotype_lists.size();
          genotype_lists.emplace_back(emp::vector<size_t>{org_id});
        }
      }
    }

    emp::vector<size_t> all_gens(genotype_lists.size()), cur_gens, next_gens;

    for (size_t i = 0; i < genotype_lists.size(); i++) {
      all_gens[i] = i;
    }

    if (!max_funs) max_funs = fit_funs.size();
    // std::cout << "in lexicase" << std::endl;
    // Collect all fitness info. (@CAO: Technically only do this is cache is turned on?)
    emp::vector< emp::vector<double> > fitnesses(fit_funs.size());
    for (size_t fit_id = 0; fit_id < fit_funs.size(); ++fit_id) {
      fitnesses[fit_id].resize(genotype_counts.size());
      // std::cout << fit_id << std::endl;
      int id = 0;
      for (auto & gen : genotype_lists) {
        fitnesses[fit_id][id] = fit_funs[fit_id](world.GetOrg(gen[0]));
        id++;
      }
    }

    // std::cout << to_string(fitnesses) << std::endl;
  // std::cout << "fitness calculated" << std::endl;
    // Go through a new ordering of fitness functions for each selections.
  // std::cout << "randdomized" << std::endl;
    for (size_t repro = 0; repro < repro_count; ++repro) {
  // std::cout << "repro: " << repro << std::endl;
      // Determine the current ordering of the functions.
      emp::vector<size_t> order;

      if (max_funs == fit_funs.size()) {
        order = GetPermutation(world.GetRandom(), fit_funs.size());
      } else {
        order.resize(max_funs); // We want to limit the total numebr of tests done.
        for (auto & x : order) x = world.GetRandom().GetUInt(fit_funs.size());
      }
      // @CAO: We could have selected the order more efficiently!
  // std::cout << "reoreder" << std::endl;
      // Step through the functions in the proper order.
      cur_gens = all_gens;  // Start with all of the organisms.
      int depth = -1;
      for (size_t fit_id : order) {
        // std::cout << "fit_id: " << fit_id << std::endl;
        depth++;

        // std::cout << "about to index" << std::endl;
        // std::cout << to_string(fitnesses[fit_id]) << std::endl;
        // std::cout << cur_orgs[0] << std::endl;
        double max_fit = fitnesses[fit_id][cur_gens[0]];
        next_gens.push_back(cur_gens[0]);
        // std::cout << "Starting max: " << max_fit << to_string(cur_gens) << std::endl;
        for (size_t gen_id : cur_gens) {
              
          const double cur_fit = fitnesses[fit_id][gen_id];
          // std::cout << "gen_id: " << gen_id << "Fit: " << cur_fit << std::endl;
          if (cur_fit > max_fit) {
            max_fit = cur_fit;             // This is a the NEW maximum fitness for this function
            next_gens.resize(0);           // Clear out orgs with former maximum fitness
            next_gens.push_back(gen_id);   // Add this org as only one with new max fitness
            // std::cout << "New max: " << max_fit << " " << cur_gens.size() << std::endl;
          }
          else if (cur_fit == max_fit) {
            next_gens.push_back(gen_id);   // Same as cur max fitness -- save this org too.
            // std::cout << "Adding: " << gen_id << std::endl;
          }
        }
<<<<<<< HEAD
=======

        if (epsilon > 0) {
          for (size_t gen_id : cur_gens) {
            const double cur_fit = fitnesses[fit_id][gen_id];
            emp_assert(cur_fit < max_fit || Has(next_gens, gen_id));

            // We want to only add things that aren't already added
            if (cur_fit < max_fit && cur_fit >= max_fit - epsilon) {
              next_gens.push_back(gen_id);
            }
          }
        }
>>>>>>> 18f8482d
        // Make next_orgs into new cur_orgs; make cur_orgs allocated space for next_orgs.
        std::swap(cur_gens, next_gens);
        next_gens.resize(0);
        
        if (cur_gens.size() == 1) break;  // Stop if we're down to just one organism.
      }

      // Place a random survivor (all equal) into the next generation!
      emp_assert(cur_gens.size() > 0, cur_gens.size(), fit_funs.size(), all_gens.size());
      size_t options = 0;
      for (size_t gen : cur_gens) {
        options += genotype_lists[gen].size();
      }
      size_t winner = world.GetRandom().GetUInt(options);
      int repro_id = -1;

      for (size_t gen : cur_gens) {
        if (winner < genotype_lists[gen].size()) {
          repro_id = genotype_lists[gen][winner];
          break;
        }
        winner -= genotype_lists[gen].size();
      }
      emp_assert(repro_id != -1, repro_id, winner, options);

      // std::cout << depth << "abotu to calc used" <<std::endl;
      emp::vector<size_t> used = Slice(order, 0, depth+1);
      // If the world has a OnLexicaseSelect method, call it
      // std::cout << depth << " " << to_string(used) << std::endl;
      TriggerOnLexicaseSelect(world, used, repro_id);
      world.DoBirth( world.GetGenomeAt(repro_id), repro_id );
    }
    // std::cout << "Done with lex" << std::endl;
  }

    // EcoSelect works like Tournament Selection, but also uses a vector of supplimentary fitness
    // functions.  The best individuals on each supplemental function divide up a resource pool.
    // NOTE: You must turn off the FitnessCache for this function to work properly.
    template<typename ORG, typename DATA_TYPE>
    void EcoSelect(World<ORG, DATA_TYPE> & world, const emp::vector<typename World<ORG, DATA_TYPE>::fun_calc_fitness_t > & extra_funs,
                   const emp::vector<double> & pool_sizes, size_t t_size, size_t tourny_count=1)
    {
      emp_assert(world.GetFitFun(), "Must define a base fitness function");
      emp_assert(world.GetSize() > 0);
      emp_assert(t_size > 0 && t_size <= world.GetSize(), t_size, world.GetSize());
      // emp_assert(world.IsCacheOn() == false, "Ecologies mean constantly changing fitness!");

      if (world.IsCacheOn()) {
          world.ClearCache();
      }

      // Setup info to track fitnesses.
      emp::vector<double> base_fitness(world.GetSize());
      emp::vector< emp::vector<double> > extra_fitnesses(extra_funs.size());
      emp::vector<double> max_extra_fit(extra_funs.size(), 0.0);
      emp::vector<size_t> max_count(extra_funs.size(), 0);
      for (size_t i=0; i < extra_funs.size(); i++) {
        extra_fitnesses[i].resize(world.GetSize());
      }

      // Collect all fitness info.
      for (size_t org_id = 0; org_id < world.GetSize(); org_id++) {
        base_fitness[org_id] = world.CalcFitnessID(org_id);
        for (size_t ex_id = 0; ex_id < extra_funs.size(); ex_id++) {
          double cur_fit = extra_funs[ex_id](world[org_id]);
          extra_fitnesses[ex_id][org_id] = cur_fit;
          if (cur_fit > max_extra_fit[ex_id]) {
            max_extra_fit[ex_id] = cur_fit;
            max_count[ex_id] = 1;
          }
          else if (cur_fit == max_extra_fit[ex_id]) {
            max_count[ex_id]++;
          }
        }
      }

      // Readjust base fitness to reflect extra resources.
      for (size_t ex_id = 0; ex_id < extra_funs.size(); ex_id++) {
        if (max_count[ex_id] == 0) continue;  // No one gets this reward...

        // The current bonus is divided up among the organisms that earned it...
        const double cur_bonus = pool_sizes[ex_id] / max_count[ex_id];
        // std::cout << "Bonus " << ex_id << " = " << cur_bonus
        //           << "   max_extra_fit = " << max_extra_fit[ex_id]
        //           << "   max_count = " << max_count[ex_id]
        //           << std::endl;

        for (size_t org_id = 0; org_id < world.GetSize(); org_id++) {
          // If this organism is the best at the current resource, git it the bonus!
          if (extra_fitnesses[ex_id][org_id] == max_extra_fit[ex_id]) {
            base_fitness[org_id] += cur_bonus;
          }
        }
      }


      emp::vector<size_t> entries;
      for (size_t T = 0; T < tourny_count; T++) {
        entries.resize(0);
        for (size_t i=0; i<t_size; i++) entries.push_back( world.GetRandomOrgID() ); // Allows replacement!

        double best_fit = base_fitness[entries[0]];
        size_t best_id = entries[0];

        // Search for a higher fit org in the tournament.
        for (size_t i = 1; i < t_size; i++) {
          const double cur_fit = base_fitness[entries[i]];
          if (cur_fit > best_fit) {
            best_fit = cur_fit;
            best_id = entries[i];
          }
        }

        // Place the highest fitness into the next generation!
        world.DoBirth( world.GetGenomeAt(best_id), best_id, 1 );
      }
    }

    /// EcoSelect can be provided a single value if all pool sizes are identical.
    template<typename ORG, typename DATA_TYPE>
    void EcoSelect(World<ORG, DATA_TYPE> & world, const emp::vector<typename World<ORG, DATA_TYPE>::fun_calc_fitness_t > & extra_funs,
                   double pool_sizes, size_t t_size, size_t tourny_count=1)
    {
      emp::vector<double> pools(extra_funs.size(), pool_sizes);
      EcoSelect(world, extra_funs, pools, t_size, tourny_count);
    }

  template<typename ORG>
  struct MapElitesPhenotype {
    using pheno_fun_t = std::function<size_t(const ORG &)>;

    pheno_fun_t pheno_fun;   ///< Function to categorize org into phenotype id.
    size_t id_count;         ///< Numbe of phenotype categories.

    MapElitesPhenotype() : pheno_fun_t(), id_count(0) { ; }
    MapElitesPhenotype(const pheno_fun_t & _f, size_t _ids) : pheno_fun_t(_f), id_count(_ids) { ; }

    bool OK() const { return pheno_fun && id_count; }

    size_t GetID(const ORG & org) const {
      size_t id = pheno_fun(org);
      emp_assert(id < id_count);
      return id;
    }
  };

  template<typename ORG>
  struct MapElitesConfig {
    emp::vector< MapElitesPhenotype<ORG> > phenotypes; ///< Funs to categorizes orgs into phenotypes.

    bool OK() const { for (auto & p : phenotypes) if (!p.OK()) return false; return true; }

    size_t GetID(const ORG & org) const {
      size_t id = 0, scale = 1;
      for (const auto & p : phenotypes) {
        const size_t pid = p.GetID(org);
        id += pid * scale;
        scale *= p.id_count;
      }
      return id;
    }

    size_t GetIDCount() const {
      size_t id_count = 1;
      for (const auto & p : phenotypes) id_count *= p.id_count;
      return id_count;
    }
  };

  /// ==MAP-ELITES== Add a new organism to MapElites.  Selection looks at multiple phenotypic
  /// traits and keeps only the highest fitness with each combination of traits.
  /// @param world The emp::World object with the organisms to be selected.
  /// @param config Information about the pheonotypes that Map Elites needs to use.
  /// @param repro_count How many rounds of repliction should we do. (default 1)
  template<typename ORG, typename DATA_TYPE>
  void MapElitesSeed(World<ORG, DATA_TYPE> & world,
                     const MapElitesConfig<ORG> & config,
                     const ORG & org)
  {
    emp_assert(world.GetSize() > 0);
    emp_assert(config.OK());
  }

  /// ==MAP-ELITES== Replicate a random organism in MapElites.  Selection looks at multiple
  /// phenotypic traits and keeps only the highest fitness with each combination of traits.
  /// @param world The emp::World object with the organisms to be selected.
  /// @param config Information about the pheonotypes that Map Elites needs to use.
  /// @param repro_count How many rounds of repliction should we do. (default 1)
  template<typename ORG, typename DATA_TYPE>
  void MapElitesGrow(World<ORG, DATA_TYPE> & world,
                     const MapElitesConfig<ORG> & config,
                     size_t repro_count=1)
  {
    emp_assert(world.GetSize() > 0);
    emp_assert(config.OK());
  }

}

#endif<|MERGE_RESOLUTION|>--- conflicted
+++ resolved
@@ -217,8 +217,6 @@
             // std::cout << "Adding: " << gen_id << std::endl;
           }
         }
-<<<<<<< HEAD
-=======
 
         if (epsilon > 0) {
           for (size_t gen_id : cur_gens) {
@@ -231,7 +229,6 @@
             }
           }
         }
->>>>>>> 18f8482d
         // Make next_orgs into new cur_orgs; make cur_orgs allocated space for next_orgs.
         std::swap(cur_gens, next_gens);
         next_gens.resize(0);
