/**
 *  @note This file is part of Empirical, https://github.com/devosoft/Empirical
 *  @copyright Copyright (C) Michigan State University, MIT Software license; see doc/LICENSE.md
 *  @date 2017-2018
 *
 *  @file  World.h
 *  @brief Definition of a base class for a World template for use in evolutionary algorithms.
 *
 *  A definition of the emp::World template, linking in specialized file handling, iterators,
 *  and selection techniques for evolutionary computation applications.
 *
 *
 *  @todo Mutations are currently not interacting properly with lineages.  Organisms are born,
 *        added to the lineage and THEN mutated.  Ideally, all mutations should occur on birth
 *        (via a signal?), but we have to make sure things like elite selection can still turn
 *        off mutations.
 *  @todo We should Specialize World so that ANOTHER world can be used with proper delegation to
 *        facilitate demes, pools, islands, etc.
 *  @todo We should be able to have any number of systematics managers, based on various type_trait
 *        information a that we want to track.
 */

#ifndef EMP_EVO_WORLD_H
#define EMP_EVO_WORLD_H

#include <functional>
#include <map>

#include "../base/Ptr.h"
#include "../base/vector.h"
#include "../control/Signal.h"
#include "../control/SignalControl.h"
#include "../data/Trait.h"
<<<<<<< HEAD
=======
#include "../data/DataFile.h"
>>>>>>> 35299d98
#include "../data/DataManager.h"
#include "../meta/reflection.h"
#include "../tools/map_utils.h"
#include "../tools/Random.h"
#include "../tools/Range.h"
#include "../tools/random_utils.h"
#include "../tools/string_utils.h"

// World-specific includes.
#include "Systematics.h"    // Track relationships among organisms.
// #include "World_file.h"     // Helper to determine when specific events should occur.
#include "World_iterator.h" // Allow iteration through organisms in a world.
#include "World_reflect.h"  // Handle needed reflection on incoming organism classes.
#include "World_select.h"   // Include all built-in selection functions for World.

namespace emp {

  ///  @brief Setup a World with a population of organisms that can evolve or deal with ecological effects.
  ///
  ///  There are three ways that organisms can enter the population:
  ///   * InjectAt(org, pos) - place the organism at the specified position in the population.
  ///   * Inject(org) - place the organism using a default postion (given other settings).
  ///   * DoBirth(org, parent_pos) - place the organism using current birth settings.
  ///
  ///  If the population is in EA mode (with synchronous generations), DoBirth will place offspring in
  ///  a "next generation" placeholder population.  Update() will move orgs into primary population.
  ///
  ///  Organisms have a series of functions that are called on them that are chosen:
  ///
  ///  FITNESS: Most selection methods require a fitness function to help determine who should be
  ///           replicated.  Other systems merely use fitness as a measured output.
  ///   0. If you explicitly set the fitness function using SetFitFun(), it will have priority.
  ///   1. If the organism type has a "GetFitness()" member function, use it!
  ///   2. If the organism type can be cast to double, use it!
  ///   3. Start with a fitness function that throws an assert indicating function must be set.
  ///
  ///  MUTATIONS: The mutation function deteramines a main source of variation for most evolving
  ///             systems.
  ///   0. If you set the mutation function using SetMutFun(), it will have priority.
  ///   1. Or DoMutations(random) member function.
  ///   2. Empty, with assert.
  ///
  ///  PRINTING: How should organisms be printed to the command line?
  ///   0. Setting the print function with SetPrintFun() member function.
  ///   1. Org Print() member function
  ///   2. Proper operator<<
  ///   3. Do not print, just Assert
  ///
  ///  GENOMES: Do organisms have a genome separate from their instantiation?  By default, the full
  ///           organism is returned when a genome is requested, but a GetGenome() member function
  ///           in the organism type will override this behavior.
  ///   1. GetGenome member function
  ///   2. Return org AS genome.

  template <typename ORG, typename DATA_TYPE = no_data>
  class World {
    friend class World_iterator< World<ORG, DATA_TYPE> >;
  public:
    /// A helper struct to keep track of where an organism is in the World.  For the moment,
    /// the only informaiton beyond index position is active (vs. next) population when
    /// using synchronous generations.
    class OrgPosition {
    private:
      size_t index;    ///< Position of this organism in the population.
      bool is_active;  ///< Is this organism in the active population (vs. waiting for Update)

    public:
      OrgPosition(size_t _id, bool _active=true) : index(_id), is_active(_active) { ; }
      OrgPosition() : index((size_t) -1), is_active(false) { ; }

      size_t GetIndex() const { return index; }
      bool IsActive() const { return is_active; }
      bool IsValid() const { return index != (size_t) -1; }

      OrgPosition & SetActive(bool _active=true) { is_active = _active; return *this; }
      OrgPosition & SetIndex(size_t _id) { index = _id; return *this; }
    };

    // --- Publicly available types ---
    using this_t = World<ORG, DATA_TYPE>;                 ///< Resolved type of this templated class.
    using org_t = ORG;                         ///< Type of organisms in this world.
    using value_type = org_t;                  ///< Identical to org_t; vector compatibility.
    using iterator_t = World_iterator<this_t>; ///< Type for this world's iterators.

    using genome_t = typename emp::find_genome_t<ORG>;  ///< Type of underlying genomes.
    using genotype_t = emp::Taxon<genome_t, DATA_TYPE>;            ///< Type of full genome category.
    using systematics_t = Systematics<genome_t, DATA_TYPE>;

    /// Function type for calculating fitness.
    using fun_calc_fitness_t = std::function<double(ORG&)>;

    /// Function type for calculating the distance between two organisms.
    using fun_calc_dist_t    = std::function<double(ORG&,ORG&)>;

    /// Function type for a mutation operator on an organisms.
    using fun_do_mutations_t = std::function<size_t(ORG&,Random&)>;

    /// Function type for determining if a mutation should happen
    using fun_should_mutate_t = std::function<bool(size_t pos)>;

    /// Function type for printing an organism's info to an output stream.
    using fun_print_org_t    = std::function<void(ORG&,std::ostream &)>;

    /// Function type for retrieving a genome from an organism.
    using fun_get_genome_t   = std::function<const genome_t & (ORG &)>;

    /// Function type for injecting organisms into a world (returns inject position)
    using fun_add_inject_t   = std::function<OrgPosition(Ptr<ORG>)>;

    /// Function type for adding a newly born organism into a world (returns birth position)
    using fun_add_birth_t    = std::function<OrgPosition(Ptr<ORG>, size_t)>;

    /// Function type for identifying an organism's random neighbor.
    using fun_get_neighbor_t = std::function<size_t(size_t)>;

  protected:
    // Internal state member variables
    Ptr<Random> random_ptr;         ///< @brief Random object to use.
    bool random_owner;              ///< Did we create our own random number generator?
    emp::vector<Ptr<ORG>> pop;      ///< All of the spots in the population.
    emp::vector<Ptr<ORG>> next_pop; ///< Population being setup for next generation.
    size_t num_orgs;                ///< How many organisms are actually in the population.
    size_t update;                  ///< How many times has Update() been called?
    emp::vector<double> fit_cache;  ///< vector size == 0 when not caching; uncached values == 0.
    emp::vector<Ptr<genotype_t>> genotypes;      ///< Genotypes for the corresponding orgs.
    emp::vector<Ptr<genotype_t>> next_genotypes; ///< Genotypes for corresponding orgs in next_pop.

    // Configuration settings
    std::string name;                  ///< Name of this world (for use in configuration.)
    bool cache_on;                     ///< Should we be caching fitness values?
    std::vector<size_t> pop_sizes;     ///< Sizes of population dimensions (eg, 2 vals for grid)
    emp::TraitSet<ORG> phenotypes;     ///< What phenotypes are we tracking?
    emp::vector<Ptr<DataFile>> files;     ///< Output files.

    bool is_synchronous;               ///< Does this world have synchronous generations?
    bool is_space_structured;          ///< Do we have a spatially structured population?
    bool is_pheno_structured;          ///< Do we have a phenotypically structured population?

    /// Potential data nodes -- these should be activated only if in use.

    DataManager<double, data::Current, data::Info, data::Range, data::Stats> data_nodes;

    // Configurable functions.
    fun_calc_fitness_t  fun_calc_fitness;   ///< Function to evaluate fitness for provided organism.
    fun_do_mutations_t  fun_do_mutations;   ///< Function to mutate an organism.
    fun_print_org_t     fun_print_org;      ///< Function to print an organism.
    fun_get_genome_t    fun_get_genome;     ///< Determine the genome object of an organism.
    fun_add_inject_t    fun_add_inject;     ///< Technique to inject a new, external organism.
    fun_add_birth_t     fun_add_birth;      ///< Technique to add a new offspring organism.
    fun_get_neighbor_t  fun_get_neighbor;   ///< Choose a random neighbor near specified id.
    fun_should_mutate_t fun_should_mutate;  ///< Determine if an organism should be mutated

    /// Attributes are a dynamic way to track extra characteristics about a world.
    std::map<std::string, std::string> attributes;

    /// Phylogeny and line-of-descent data collection.
    systematics_t systematics;

    // == Signals ==
    SignalControl control;  // Setup the world to control various signals.
    Signal<void(size_t)> before_repro_sig;    ///< Trigger signal before organism gives birth.
    Signal<void(ORG &)> offspring_ready_sig;  ///< Trigger signal when offspring organism is built.
    Signal<void(ORG &)> inject_ready_sig;     ///< Trigger when external organism is ready to inject.
    Signal<void(size_t)> org_placement_sig;   ///< Trigger when any organism is placed into world.
    Signal<void(size_t)> on_update_sig;       ///< Trigger at the beginning of Update()
    Signal<void(size_t)> on_death_sig;        ///< Trigger when any organism dies.
    Signal<void(Ptr<genotype_t>, size_t)> on_genotype_known; ///< Trigger when we know the genotype of a new organism.

    /// Build a Setup function in world that calls ::Setup() on whatever is passed in IF it exists.
    EMP_CREATE_OPTIONAL_METHOD(SetupOrg, Setup);

    /// Get the current cached value for the organism at the specified position.
    double GetCache(size_t id) const { return (id < fit_cache.size()) ? fit_cache[id] : 0.0; }

    /// Clear the cache value at the specified position.
    void ClearCache(size_t id) { if (id < fit_cache.size()) fit_cache[id] = 0.0; }

  public:
    /// The World constructor can take two arguments, both optional:
    /// * a random number generator (either a pointer or reference)
    /// * a unique name for the world
    /// If no random number generator is provided, one is created within the world.
    /// If no name is provided, the world remains nameless.
    World(Ptr<Random> rnd=nullptr, std::string _name="")
      : random_ptr(rnd), random_owner(false), pop(), next_pop(), num_orgs(0), update(0), fit_cache()
      , genotypes(), next_genotypes()
      , name(_name), cache_on(false), pop_sizes(1,0), phenotypes(), files()
      , is_synchronous(false), is_space_structured(false), is_pheno_structured(false)
      , fun_calc_fitness(), fun_do_mutations(), fun_print_org(), fun_get_genome()
      , fun_add_inject(), fun_add_birth(), fun_get_neighbor(), fun_should_mutate([](size_t pos){return true;})
      , attributes(), systematics(true,true,false)
      , control()
      , before_repro_sig(to_string(name,"::before-repro"), control)
      , offspring_ready_sig(to_string(name,"::offspring-ready"), control)
      , inject_ready_sig(to_string(name,"::inject-ready"), control)
      , org_placement_sig(to_string(name,"::org-placement"), control)
      , on_update_sig(to_string(name,"::on-update"), control)
      , on_death_sig(to_string(name,"::on-death"), control)
    {
      if (!rnd) NewRandom();
      SetDefaultFitFun<this_t, ORG>(*this);
      SetDefaultMutFun<this_t, ORG>(*this);
      SetDefaultPrintFun<this_t, ORG>(*this);
      SetDefaultGetGenomeFun<this_t, ORG>(*this);
      SetWellMixed();  // World default structure is well-mixed.
    }
    World(Random & rnd, std::string _name="") : World(&rnd, _name) { ; }
    World(std::string _name) : World(nullptr, _name) { ; }

    ~World() {
      Clear();
      for (auto file : files) {file.Delete();}
      if (random_owner) random_ptr.Delete();
    }

    // --- Accessing Organisms or info ---

    /// How many organisms can fit in the world?
    size_t GetSize() const { return pop.size(); }

    /// How many organisms are currently in the world?
    size_t GetNumOrgs() const { return num_orgs; }

    /// What update number is the world currently on? (assumes Update() is being used)
    size_t GetUpdate() const { return update; }

    /// How many cells wide is the world? (assumes grids are active.)
    size_t GetWidth() const { return pop_sizes[0]; }

    /// How many cells tall is the world? (assumes grids are active.)
    size_t GetHeight() const { return pop_sizes[1]; }

    /// Does the specified cell ID have an organism in it?
    bool IsOccupied(size_t i) const { return pop[i] != nullptr; }

    /// Are we currently caching fitness values?
    bool IsCacheOn() const { return cache_on; }

    /// Are generations being evaluated synchronously?
    /// (i.e., Update() places all births into the population after removing all current organisms.)
    bool IsSynchronous() const { return is_synchronous; }

    /// Is there some sort of spatial structure to the population?
    /// (i.e., are some organisms closer together than others.)
    bool IsSpaceStructured() const { return is_space_structured; }

    /// Is there some sort of structure to the population based on phenotype?
    /// (i.e., are phenotypically-similar organisms forced to be closer together?)
    bool IsPhenoStructured() const { return is_pheno_structured; }

    /// Denote that this World will be treated as having synchronous generations.
    /// (Note: this function does not change functionality, just indicates what's happening!)
    this_t & MarkSynchronous(bool in=true) { is_synchronous = in; return *this; }

    /// Denote that the World will have a spatial structure to the organisms.
    /// (Note: this function does not change functionality, just indicates what's happening!)
    this_t & MarkSpaceStructured(bool in=true) { is_space_structured = in; return *this; }

    /// Denote that the World will have organisms structured based on phenotype.
    /// (Note: this function does not change functionality, just indicates what's happening!)
    this_t & MarkPhenoStructured(bool in=true) { is_pheno_structured = in; return *this; }

    /// Index into a world to obtain a const reference to an organism.  Any manipulations to
    /// organisms should go through other functions to be tracked appropriately.
    /// Will trip assert if cell is not occupied.
    const ORG & operator[](size_t id) const {
      emp_assert(pop[id] != nullptr, id);  // Should not index to a null organism!
      return *(pop[id]);
    }

    /// Retrieve a reference to the organsim as the specified position.
    /// Same as operator[]; will trip assert if cell is not occupied.
    ORG & GetOrg(size_t id) {
      emp_assert(id < pop.size());         // Pop must be large enough.
      emp_assert(pop[id] != nullptr, id);  // Should not index to a null organism!
      return *(pop[id]);
    }

    /// Retrieve a const reference to the organsim as the specified x,y coordinates.
    /// @CAO: Technically, we should set this up with any number of coordinates.
    ORG & GetOrg(size_t x, size_t y) { return GetOrg(x+y*GetWidth()); }

    /// Retrive a pointer to the contents of a speciefied cell; will be nullptr if the cell is
    /// not occupied.
    const Ptr<ORG> GetOrgPtr(size_t id) const { return pop[id]; }

    /// Retrieve a reference to the organsim as the specified position in the NEXT population.
    /// Will trip assert if cell is not occupied.
    ORG & GetNextOrg(size_t id) {
      emp_assert(id < next_pop.size());         // Next pop must be large enough.
      emp_assert(next_pop[id] != nullptr, id);  // Should not index to a null organism!
      return *(next_pop[id]);
    }

    /// Retrieve the genome corresponding to a specified organism.
    const genome_t & GetGenome(ORG & org) { return fun_get_genome(org); }

    /// Retrive the genome corresponding to the organism at the specified position.
    const genome_t & GetGenomeAt(size_t id) { return fun_get_genome(GetOrg(id)); }

    /// Get the systematics manager (which is tracking lineages in the population.)
    systematics_t & GetSystematics() { return systematics; }

    void SystematicsOff() {
        // systematics.SetStoreActive(false);
        systematics.SetStoreOutside(false);
        systematics.SetStoreAncestors(false);
        systematics.SetArchive(false);
    }

    /// Get the genotype currently associated with a specific organism.
    Ptr<genotype_t> GetGenotypeAt(size_t id) { return genotypes[id]; }

    /// Get the fitness function currently in use.
    fun_calc_fitness_t GetFitFun() { return fun_calc_fitness; }

    /// Print the full line-of-descent to the organism at the specified position in the popoulation.
    void PrintLineage(size_t id, std::ostream & os=std::cout) const {
      systematics.PrintLineage(genotypes[id], os);
    }

    // --- CONFIGURE ---

    /// Set the population to be well-mixed (with all organisms counting as neighbors.)
    /// Argument determines if the generations should be synchronous (true) or not (false, default)
    void SetWellMixed(bool synchronous_gen=false);

    /// Set the population to be a grid of cells using the specified dimensions.  The third
    /// argument determines if the generations should be synchronous (true) or not (false, default)
    void SetGrid(size_t width, size_t height, bool synchronous_gen=false);

    /// Set the population to be a set of pools that are individually well mixed, but with limited
    /// migtation.  Arguments are the number of pools, the size of each pool, and whether the
    /// generations should be synchronous (true) or not (false, default).
    void SetPools(size_t num_pools, size_t pool_size, bool synchronous_gen=false);

    /// Add a new phenotype measuring function.
    void AddPhenotype(const std::string & name, std::function<double(ORG &)> fun) {
      phenotypes.AddTrait(name, fun);
    }

    /// Access a data node that tracks fitness information in the population.  The fitness will not
    /// be collected until the first Update() after this function is initially called, signaling
    /// the need for this information.
    Ptr<DataMonitor<double>> GetFitnessDataNode() {
      if (!data_nodes.HasNode("fitness")) {
        DataMonitor<double> & node = data_nodes.New("fitness");

        // Collect fitnesses each update...
        OnUpdate(
          [this, &node](size_t){
            node.Reset();
            for (size_t i = 0; i < pop.size(); i++) {
              if (IsOccupied(i)) node.AddDatum( CalcFitnessID(i) );
            }
          }
        );
      }
      return &(data_nodes.Get("fitness"));
    }

    // Returns a reference so that capturing it in a lambda to call on update
    // is less confusing. It's possible we should change it to be consistent
    // with GetFitnessDataNode, though.
    Ptr<DataMonitor<double>> AddDataNode(const std::string & name) {
      emp_assert(!data_nodes.HasNode(name));
      return &(data_nodes.New(name));
    }

    Ptr<DataMonitor<double>> GetDataNode(const std::string & name) {
      return &(data_nodes.Get(name));
    }

    /// Setup an arbitrary file; no default filename available.
    DataFile & SetupFile(const std::string & filename);

    /// Add an already-constructed datafile.
    DataFile & AddDataFile(Ptr<DataFile> file);

    /// Setup a file to be printed that collects fitness information over time.
    DataFile & SetupFitnessFile(const std::string & filename="fitness.csv");

    /// Setup a file to be printed that collects systematics information over time.
    DataFile & SetupSystematicsFile(const std::string & filename="systematics.csv");

    /// Setup a file to be printed that collects population information over time.
    DataFile & SetupPopulationFile(const std::string & filename="population.csv");

    /// Setup the function to be used when fitness needs to be calculated.  The provided function
    /// should take a reference to an organism and return a fitness value of type double.
    void SetFitFun(const fun_calc_fitness_t & fit_fun) { fun_calc_fitness = fit_fun; }

    /// Setup the function to be used to mutate an organism.  It should take a reference to an
    /// organism and return the number of mutations that occurred.
    void SetMutFun(const fun_do_mutations_t & mut_fun, size_t pos=0) {
      fun_do_mutations = mut_fun;
      SetShouldMutateFun([pos](size_t loc){return loc >= pos;});
    }

    /// Setup the function to be used to determine if an organism should mutate
    void SetShouldMutateFun(const fun_should_mutate_t & should_mut_fun) {
      fun_should_mutate = should_mut_fun;
    }

    /// Setup the function to be used to print an organism.  It should take a reference to an
    /// organism and an std::ostream, with a void return.  The organism should get printed to
    /// the provided ostream.
    void SetPrintFun(const fun_print_org_t & print_fun) { fun_print_org = print_fun; }

    /// Setup the function to extract or convert an organism to a genome.  It should take an
    /// organism reference and return a const genome reference.
    void SetGetGenomeFun(const fun_get_genome_t & _fun) { fun_get_genome = _fun; }

    /// Setup the function to inject an organism into the population.  It should take a pointer
    /// to the organism to be injected and return an OrgPosition indicating where it was placed.
    void SetAddInjectFun(const fun_add_inject_t & _fun) { fun_add_inject = _fun; }

    /// Setup the function to place a newly born organism into the population.  It should take a
    /// pointer to the new organism and the position of the parent, returning an OrgPosition
    /// indicating where it was placed.
    void SetAddBirthFun(const fun_add_birth_t & _fun) { fun_add_birth = _fun; }

    /// Setup the function to take an organism position id and return a random neighbor id from
    /// the population.
    void SetGetNeighborFun(const fun_get_neighbor_t & _fun) { fun_get_neighbor = _fun; }

    /// Same as setting a fitness function, but uses Goldberg and Richardson's fitness sharing
    /// function (1987) to make similar organisms detract from each other's fitness and prevent
    /// the population from clustering around a single peak.  In addition to the base fitness
    /// function, a shared fitness function also requires:
    ///  * a distance function that takes references to two organisms and returns a double
    ///    indicating the distance between those organisms,
    ///  * a sharing threshold (sigma share) that defines the maximum distance at which members
    ///    should be consdered in the same niche,
    ///  * and a value of alpha, which controls the shape of the fitness sharing curve.
    void SetSharedFitFun(const fun_calc_fitness_t & fit_fun, const fun_calc_dist_t & dist_fun,
                         double sharing_threshold, double alpha);

    // Deal with Signals

    /// Access signal controller used for this world directly.
    SignalControl & GetSignalControl() { return control; }


    /// Provide a function for World to call each time an organism is about to give birth.
    /// Trigger:  Immediately prior to parent producing offspring
    /// Argument: World ID for the parent-to-be
    /// Return:   Key value needed to make future modifications.
    SignalKey OnBeforeRepro(const std::function<void(size_t)> & fun) { return before_repro_sig.AddAction(fun); }

    /// Provide a function for World to call after an offspring organism has been created, but
    /// before it is inserted into the World.
    /// Trigger:  Offspring about to enter population
    /// Argument: Reference to organism about to be placed in population.
    /// Return:   Key value needed to make future modifications.
    SignalKey OnOffspringReady(const std::function<void(ORG &)> & fun) { return offspring_ready_sig.AddAction(fun); }

    /// Provide a function for World to call before an external organim is injected into the World.
    /// Trigger:  New organism about to be added to population from outside
    /// Argument: Reference to organism about to be placed in population.
    /// Return:   Key value needed to make future modifications.
    SignalKey OnInjectReady(const std::function<void(ORG &)> & fun) { return inject_ready_sig.AddAction(fun); }

    /// Provide a function for World to call immediately after any organism has been added to the
    /// active population.  With synchonous generations, this occurs on Update().
    /// Trigger:  Organism has been added to population (either born or injected)
    /// Argument: Position of organism placed in the population.
    /// Return:   Key value needed to make future modifications.
    SignalKey OnOrgPlacement(const std::function<void(size_t)> & fun) { return org_placement_sig.AddAction(fun); }

    /// Privide a function for World to call each time Update() is run.
    /// Trigger:  New update is starting
    /// Argument: Update number (sequentially increasing)
    /// Return:   Key value needed to make future modifications.
    SignalKey OnUpdate(const std::function<void(size_t)> & fun) { return on_update_sig.AddAction(fun); }

    /// Privide a function for World to call each time an organism is about to die.
    /// Trigger:  Organism is about to be killed
    /// Argument: Position of organism about to die
    /// Return:   Key value needed to make future modifications.
    SignalKey OnOrgDeath(const std::function<void(size_t)> & fun) { return on_death_sig.AddAction(fun); }

    /// TODO: document this
    SignalKey OnGenotypeKnown(const std::function<void(Ptr<genotype_t>, size_t)> & fun) { return on_genotype_known.AddAction(fun); }

    // --- MANAGE ATTRIBUTES ---

    /// Worlds can have arbitrary attributes that can be set and changed dynamically.
    /// This function determines if an attribute exists, regardless of its value.
    bool HasAttribute(const std::string & name) const { return Has(attributes, name); }

    /// Get the value for an attribute that you know exists.
    std::string GetAttribute(const std::string) const {
      emp_assert( Has(attributes, name) );
      return Find(attributes, name, "UNKNOWN");
    }

    /// Set the value of a new attribute on this world.  If the attribute already exists, it will
    /// be updated.  If it doesn't exist, it will be added.
    template <typename T>
    void SetAttribute(const std::string & name, T && val) { attributes[name] = to_string(val); }


    // --- UPDATE THE WORLD! ---

    /// Update the world:
    /// 1. Send out an update signal for any external functions to trigger.
    /// 2. If synchronous generations, move next population into place as the current popoulation.
    /// 3. Handle any data files that need to be printed this update.
    /// 4. Increment the current update number.
    void Update();

    /// Run the Process member function on all organisms in the population; forward any args passed
    /// into this function.
    template <typename... ARGS>
    void Process(ARGS &&... args) {   // Redirect to all orgs in the population!
      for (Ptr<ORG> org : pop) { if (org) org->Process(args...); }
    }

    /// Run the Process member function on a single, specified organism in the population;
    /// forward any args passed into this function.
    template <typename... ARGS>
    void ProcessID(size_t id, ARGS &&... args) {   // Redirect to all orgs in the population!
      if (pop[id]) pop[id]->Process(std::forward<ARGS>(args)...);
    }

    /// Reset the hardware for all organisms.
    void ResetHardware() {
      for (Ptr<ORG> org : pop) { if (org) org->ResetHardware(); }
    }

    // --- CALCULATE FITNESS ---

    /// Use the configured fitness function on the specified organism.
    double CalcFitnessOrg(ORG & org);

    /// Use the configured fitness function on the organism at the specified position.
    double CalcFitnessID(size_t id);

    /// Calculate the fitness of all organisms, storing the results in the cache.
    void CalcFitnessAll() const {
      emp_assert(cache_on, "Trying to calculate fitness of all orgs without caching.");
      for (size_t id = 0; id < pop.size(); id++) CalcFitnessID(id);
    }

    /// Turn on (or off) fitness caching for individual organisms.
    void SetCache(bool _in=true) { cache_on = _in; }

    /// Remove all currently cached fitness values (useful with changing environments, etc.)
    void ClearCache() { fit_cache.resize(0); }


    // --- MUTATIONS! ---

    /// Use mutation function on a single, specified organism.
    void DoMutationsOrg(ORG & org) {
      emp_assert(fun_do_mutations);  emp_assert(random_ptr);
      fun_do_mutations(org, *random_ptr);
    }

    /// Use mutation function on the organism at the specified position in the population.
    void DoMutationsID(size_t id) {
      emp_assert(pop[id]);
      DoMutationsOrg(*(pop[id]));
    }

    /// Use mutation function on ALL organisms in the population.
    void DoMutations(size_t start_id=0) {
      for (size_t id = start_id; id < pop.size(); id++) { if (pop[id]) DoMutationsID(id); }
    }

    // --- MANIPULATE ORGS IN POPULATION ---

    /// Remove all organisms from the world.
    void Clear();

    /// Clear all of the orgs and reset stats.
    void Reset() { Clear(); update = 0; }

    /// Change the size of the world.  If the new size is smaller than the old, remove any
    /// organisms outside the new range.  If larger, new positions are empty.
    void Resize(size_t new_size) {
      for (size_t i = new_size; i < pop.size(); i++) RemoveOrgAt(i); // Remove orgs past new size.
      pop.resize(new_size, nullptr);                                 // Default new orgs to null.
    }

    /// Change the size of the world based on width and height.
    void Resize(size_t new_width, size_t new_height) {
      // @CAO: Technically we should allow any number of dimensions.
      Resize(new_width * new_height);
      pop_sizes.resize(2);
      pop_sizes[0] = new_width; pop_sizes[1] = new_height;
    }

    /// AddOrgAt is the core function to add organisms to active population (others must go through here)
    /// Note: This function ignores population structue, so requires you to manage your own sturcture.
    OrgPosition AddOrgAt(Ptr<ORG> new_org, size_t pos, Ptr<genotype_t> p_genotype=nullptr);

    /// AddNextOrgAt build up the next population during synchronous generations.
    /// Note: This function ignores population structue, so requires you to manage your own sturcture.
    OrgPosition AddNextOrgAt(Ptr<ORG> new_org, size_t pos, Ptr<genotype_t> p_genotype=nullptr);

    /// RemoveOrgAt is the core function to remove an active organism.
    /// Note: This function ignores population structue, so requires you to manage your own sturcture.
    void RemoveOrgAt(size_t pos);

    /// RemoveNextOrgAt removes an organism waiting to placed into the next generation.
    /// Note: This function ignores population structue, so requires you to manage your own sturcture.
    void RemoveNextOrgAt(size_t pos);

    /// Inject an organism using the default injection scheme.
    void Inject(const genome_t & mem, size_t copy_count=1);

    /// Inject an organism at a specific position.
    void InjectAt(const genome_t & mem, const size_t pos);

    /// Inject a random organism (constructor must facilitate!)
    template <typename... ARGS> void InjectRandomOrg(ARGS &&... args);

    /// Place a newborn organism into the population, by default rules and with parent information.
    OrgPosition DoBirth(const genome_t & mem, size_t parent_pos);

    /// Place multiple copies of a newborn organism into the population.
    void DoBirth(const genome_t & mem, size_t parent_pos, size_t copy_count);

    // Kill off organism at the specified position (same as RemoveOrgAt, but callable externally)
    void DoDeath(const size_t pos) { RemoveOrgAt(pos); }

    // --- RANDOM FUNCTIONS ---

    /// Return a reference to the random number generator currently being used by world.
    Random & GetRandom() { emp_assert(random_ptr); return *random_ptr; }

    /// Setup a new random number generator created elsewhere.
    void SetRandom(Random & r);

    /// Create a new random number generator (that World will manage)
    void NewRandom(int seed=-1);

    /// Get the position a cell, at random.
    size_t GetRandomCellID() { return GetRandom().GetUInt(pop.size()); }

    /// Get the position a cell in a range, at random.
    size_t GetRandomCellID(size_t min_id, size_t max_id) {
      emp_assert(min_id < max_id && max_id <= pop.size());
      return min_id + GetRandom().GetUInt(max_id - min_id);
    }

    /// Use the specified function to get a neighbor (if not set, assume well mixed).
    size_t GetRandomNeighborID(size_t id) { return fun_get_neighbor(id); }

    /// Get the id of a random *occupied* cell.
    size_t GetRandomOrgID();

    /// Get an organism from a random occupied cell.
    ORG & GetRandomOrg() { return *pop[GetRandomOrgID()]; }

    // --- POPULATION ANALYSIS ---

    /// Find ALL cell IDs that return true in the provided filter.
    emp::vector<size_t> FindCellIDs(const std::function<bool(ORG*)> & filter);

    // Simple techniques for using FindCellIDs()

    /// Return IDs of all occupied cells in the population.
    emp::vector<size_t> GetValidOrgIDs() { return FindCellIDs([](ORG*org){ return (bool) org; }); }

    /// Return IDs of all empty cells in the population.
    emp::vector<size_t> GetEmptyPopIDs() { return FindCellIDs([](ORG*org){ return !org; }); }


    // --- POPULATION MANIPULATIONS ---

    /// Run population through a bottleneck to (potentially) shrink it.
    void DoBottleneck(const size_t new_size, bool choose_random=true);

    /// Perform a Serial Transfer where a fixed percentage of current organisms are maintained.
    void SerialTransfer(const double keep_frac);

    // --- PRINTING ---

    /// Print all organisms in the population using previously provided print function.
    void Print(std::ostream & os = std::cout, const std::string & empty="-", const std::string & spacer=" ");

    /// Print unique organisms and the number of copies of each that exist.
    void PrintOrgCounts(std::ostream & os = std::cout);

    /// Print the organisms layed out in a grid structure (assumes a grid population.)
    void PrintGrid(std::ostream& os=std::cout, const std::string & empty="-", const std::string & spacer=" ");


    // --- FOR VECTOR COMPATIBILITY ---

    /// [std::vector compatibility] How big is the world?
    size_t size() const { return pop.size(); }

    /// [std::vector compatibility] Update world size.
    void resize(size_t new_size) { Resize(new_size); }

    /// [std::vector compatibility] Remove all organisms.
    void clear() { Clear(); }

    /// [std::vector compatibility] Return iterator to first organism.
    iterator_t begin() { return iterator_t(this, 0); }

    /// [std::vector compatibility] Return iterator just past last organism.
    iterator_t end() { return iterator_t(this, (int) pop.size()); }

  };

  // =============================================================
  // ===                                                       ===
  // ===  Out-of-class member function definitions from above  ===
  // ===                                                       ===
  // =============================================================

  template <typename ORG, typename DATA_TYPE>
  typename World<ORG, DATA_TYPE>::OrgPosition
  World<ORG, DATA_TYPE>::AddOrgAt(Ptr<ORG> new_org, size_t pos, Ptr<genotype_t> p_genotype) {
    emp_assert(new_org, pos);                            // The new organism must exist.

    if (fun_should_mutate(pos)) {
      DoMutationsOrg(*new_org);
    }

    // Determine new organism's genotype.
    Ptr<genotype_t> new_genotype = systematics.AddOrg(GetGenome(*new_org), p_genotype, update);
    if (pop.size() <= pos) pop.resize(pos+1, nullptr);  // Make sure we have room.
    RemoveOrgAt(pos);                                   // Clear out any old org.
    pop[pos] = new_org;                                 // Place new org.
    ++num_orgs;                                         // Track number of orgs.

    // Track the new genotype.
    if (genotypes.size() <= pos) genotypes.resize(pos+1, nullptr);   // Make sure we fit genotypes.
    genotypes[pos] = new_genotype;
    on_genotype_known.Trigger(new_genotype, pos);
    return OrgPosition(pos, true);
  }

  template <typename ORG, typename DATA_TYPE>
  typename World<ORG, DATA_TYPE>::OrgPosition
  World<ORG, DATA_TYPE>::AddNextOrgAt(Ptr<ORG> new_org, size_t pos, Ptr<genotype_t> p_genotype) {
    emp_assert(new_org, pos);                            // The new organism must exist.

    if (fun_should_mutate(pos)) {
      DoMutationsOrg(*new_org);
    }

    // Determine new organism's genotype.
    Ptr<genotype_t> new_genotype = systematics.AddOrg(GetGenome(*new_org), p_genotype, update);
    if (next_pop.size() <= pos) next_pop.resize(pos+1, nullptr);   // Make sure we have room.
    RemoveNextOrgAt(pos);                                          // Clear out any old org.
    next_pop[pos] = new_org;                                       // Place new org.

    // Track the new genotype.
    if (next_genotypes.size() <= pos) next_genotypes.resize(pos+1, nullptr);  // Make sure we fit genotypes.
    next_genotypes[pos] = new_genotype;
    on_genotype_known.Trigger(new_genotype, pos);
    return OrgPosition(pos, false);
  }

  template<typename ORG, typename DATA_TYPE>
  void World<ORG, DATA_TYPE>::RemoveOrgAt(size_t pos) {
    if (!pop[pos]) return;                   // Nothing to remove!
    on_death_sig.Trigger(pos);               // Identify that this position is about to be removed
    pop[pos].Delete();                       // Delete the organism...
    pop[pos] = nullptr;                      // ...and reset the pointer to null
    --num_orgs;                              // Track one fewer organisms in the population
    if (cache_on) ClearCache(pos);           // Delete any cached info about this organism
    systematics.RemoveOrg( genotypes[pos] ); // Notify systematics about organism removal
    genotypes[pos] = nullptr;                // No longer track a genotype at this position
  }

  template<typename ORG, typename DATA_TYPE>
  void World<ORG, DATA_TYPE>::RemoveNextOrgAt(size_t pos) {
    if (!next_pop[pos]) return;                   // Nothing to remove!
    next_pop[pos].Delete();                       // Delete the organism...
    next_pop[pos] = nullptr;                      // ..and reset the pointer to null
    systematics.RemoveOrg( next_genotypes[pos] ); // Notify systematics manager about removal
    next_genotypes[pos] = nullptr;                // No longer track a genotype at this position
  }

  template<typename ORG, typename DATA_TYPE>
  void World<ORG, DATA_TYPE>::SetWellMixed(bool synchronous_gen) {
    pop_sizes.resize(0);
    is_synchronous = synchronous_gen;
    is_space_structured = false;
    is_pheno_structured = false;

    // -- Setup functions --
    // Append at end of population
    fun_add_inject = [this](Ptr<ORG> new_org) {
      return AddOrgAt(new_org, pop.size());
    };

    // neighbors are anywhere in the population.
    fun_get_neighbor = [this](size_t) { return GetRandomCellID(); };

    if (synchronous_gen) {
      // Append births into the next population.
      fun_add_birth = [this](Ptr<ORG> new_org, size_t parent_id) {
        emp_assert(new_org);                            // New organism must exist.
        return AddNextOrgAt(new_org, next_pop.size(), genotypes[parent_id]);  // Append it to the NEXT population
      };

      SetAttribute("SynchronousGen", "True");
    } else {
      // Asynchronous: always go to a neigbor in current population.
      fun_add_birth = [this](Ptr<ORG> new_org, size_t parent_id) {
        return AddOrgAt(new_org, fun_get_neighbor(parent_id), genotypes[parent_id]); // Place org in existing population.
      };
      SetAttribute("SynchronousGen", "False");
    }

    SetAttribute("PopStruct", "Mixed");
  }

  template<typename ORG, typename DATA_TYPE>
  void World<ORG, DATA_TYPE>::SetGrid(size_t width, size_t height, bool synchronous_gen) {
    Resize(width, height);
    is_synchronous = synchronous_gen;
    is_space_structured = true;
    is_pheno_structured = false;

    // -- Setup functions --
    // Inject a random position in grid
    fun_add_inject = [this](Ptr<ORG> new_org) {
      return AddOrgAt(new_org, GetRandomCellID());
    };

    // neighbors are in 9-sized neighborhood.
    fun_get_neighbor = [this](size_t id) {
      emp_assert(random_ptr);
      const size_t size_x = pop_sizes[0];
      const size_t size_y = pop_sizes[1];
      const int offset = random_ptr->GetInt(9);
      const int rand_x = (int) (id%size_x) + offset%3 - 1;
      const int rand_y = (int) (id/size_x) + offset/3 - 1;
      return (size_t) (emp::Mod(rand_x, (int) size_x) + emp::Mod(rand_y, (int) size_y) * (int)size_x);
    };

    if (synchronous_gen) {
      // Place births in a neighboring position in the new grid.
      fun_add_birth = [this](Ptr<ORG> new_org, size_t parent_id) {
        emp_assert(new_org);                                     // New organism must exist.
        const size_t id = fun_get_neighbor(parent_id);           // Place near parent, in next pop.
        return AddNextOrgAt(new_org, id, genotypes[parent_id]);  // Add org and return the position placed.
      };
      SetAttribute("SynchronousGen", "True");
    } else {
      // Asynchronous: always go to a neigbor in current population.
      fun_add_birth = [this](Ptr<ORG> new_org, size_t parent_id) {
        return AddOrgAt(new_org, fun_get_neighbor(parent_id), genotypes[parent_id]); // Place org in existing population.
      };
      SetAttribute("SynchronousGen", "False");
    }

    SetAttribute("PopStruct", "Grid");
  }

  template<typename ORG, typename DATA_TYPE>
  void World<ORG, DATA_TYPE>::SetPools(size_t num_pools, size_t pool_size, bool synchronous_gen) {
    Resize(pool_size, num_pools);
    is_synchronous = synchronous_gen;
    is_space_structured = true;
    is_pheno_structured = false;

    // -- Setup functions --
    // Inject in a empty pool -or- randomly if none empty
    fun_add_inject = [this](Ptr<ORG> new_org) {
      for (size_t id = 0; id < pop.size(); id += pop_sizes[0]) {
        if (pop[id] == nullptr) return AddOrgAt(new_org, id);
      }
      return AddOrgAt(new_org, GetRandomCellID());
    };

    // neighbors are everyone in the same pool.
    fun_get_neighbor = [this](size_t id) {
      emp_assert(random_ptr);
      const size_t size_x = pop_sizes[0];
      return (id / size_x) * size_x + random_ptr->GetUInt(size_x);
    };

    if (synchronous_gen) {
      // Place births in the next open spot in the new pool (or randomly if full!)
      fun_add_birth = [this](Ptr<ORG> new_org, size_t parent_id) {
        emp_assert(new_org);                                  // New organism must exist.
        const size_t size_x = pop_sizes[0];
        const size_t pool_id = parent_id / size_x;
        const size_t start_id = pool_id * size_x;
        for (size_t id = start_id; id < start_id+size_x; id++) {
          if (next_pop[id] == nullptr) {  // Search for an open positions...
            return AddNextOrgAt(new_org, id, genotypes[parent_id]);
          }
        }
        const size_t id = fun_get_neighbor(parent_id);     // Placed near parent, in next pop.
        return AddNextOrgAt(new_org, id, genotypes[parent_id]);
      };
      SetAttribute("SynchronousGen", "True");
    } else {
      // Asynchronous: always go to a neigbor in current population.
      fun_add_birth = [this](Ptr<ORG> new_org, size_t parent_id) {
        return AddOrgAt(new_org, fun_get_neighbor(parent_id), genotypes[parent_id]); // Place org in existing population.
      };
      SetAttribute("SynchronousGen", "False");
    }

    SetAttribute("PopStruct", "Pools");
  }

  // A new, arbitrary file.
  template<typename ORG, typename DATA_TYPE>
<<<<<<< HEAD
  World_file & World<ORG, DATA_TYPE>::SetupFile(const std::string & filename) {
=======
  DataFile & World<ORG, DATA_TYPE>::SetupFile(const std::string & filename) {
    size_t id = files.size();
    files.emplace_back();
    files[id].New(filename);
    return *files[id];
  }

  // Add a new data file constructed elsewhere.
  template<typename ORG, typename DATA_TYPE>
  DataFile & World<ORG, DATA_TYPE>::AddDataFile(Ptr<DataFile> file) {
>>>>>>> 35299d98
    size_t id = files.size();
    files.push_back(file);
    return *files[id];
  }

  // A data file (default="fitness.csv") that contains information about the population's fitness.
  template<typename ORG, typename DATA_TYPE>
<<<<<<< HEAD
  World_file & World<ORG, DATA_TYPE>::SetupFitnessFile(const std::string & filename) {
=======
  DataFile & World<ORG, DATA_TYPE>::SetupFitnessFile(const std::string & filename) {
>>>>>>> 35299d98
    auto & file = SetupFile(filename);
    auto node = GetFitnessDataNode();
    file.AddVar(update, "update", "Update");
    file.AddMean(*node, "mean_fitness", "Average organism fitness in current population.");
    file.AddMin(*node, "min_fitness", "Minimum organism fitness in current population.");
    file.AddMax(*node, "max_fitness", "Maximum organism fitness in current population.");
    file.AddInferiority(*node, "inferiority", "Average fitness / maximum fitness in current population.");
    file.PrintHeaderKeys();
    return file;
  }

  // A data file (default="systematics.csv") that contains information about the population's
  // phylogeny and lineages.
  template<typename ORG, typename DATA_TYPE>
<<<<<<< HEAD
  World_file & World<ORG, DATA_TYPE>::SetupSystematicsFile(const std::string & filename) {
=======
  DataFile & World<ORG, DATA_TYPE>::SetupSystematicsFile(const std::string & filename) {
>>>>>>> 35299d98
    auto & file = SetupFile(filename);
    file.AddVar(update, "update", "Update");
    file.template AddFun<size_t>( [this](){ return systematics.GetNumActive(); }, "num_genotypes", "Number of unique genotype groups currently active." );
    file.template AddFun<size_t>( [this](){ return systematics.GetTotalOrgs(); }, "total_orgs", "Number of organisms tracked." );
    file.template AddFun<double>( [this](){ return systematics.GetAveDepth(); }, "ave_depth", "Average Phylogenetic Depth of Organisms." );
    file.template AddFun<size_t>( [this](){ return systematics.GetNumRoots(); }, "num_roots", "Number of independent roots for phlogenies." );
    file.template AddFun<int>( [this](){ return systematics.GetMRCADepth(); }, "mrca_depth", "Phylogenetic Depth of the Most Recent Common Ancestor (-1=none)." );
    file.template AddFun<double>( [this](){ return systematics.CalcDiversity(); }, "diversity", "Genotypic Diversity (entropy of genotypes in population)." );
    file.PrintHeaderKeys();
    return file;
  }

  // A data file (default="population.csv") contains information about the current population.
  template<typename ORG, typename DATA_TYPE>
<<<<<<< HEAD
  World_file & World<ORG, DATA_TYPE>::SetupPopulationFile(const std::string & filename) {
=======
  DataFile & World<ORG, DATA_TYPE>::SetupPopulationFile(const std::string & filename) {
>>>>>>> 35299d98
    auto & file = SetupFile(filename);
    file.AddVar(update, "update", "Update");
    file.template AddFun<size_t>( [this](){ return GetNumOrgs(); }, "num_orgs", "Number of organisms currently living in the population." );
    file.PrintHeaderKeys();
    return file;
  }

  template<typename ORG, typename DATA_TYPE>
  void World<ORG, DATA_TYPE>::SetSharedFitFun(const fun_calc_fitness_t & fit_fun,
                                   const fun_calc_dist_t & dist_fun,
                                   double sharing_threshold, double alpha)
  {
    fun_calc_fitness = [this, fit_fun, dist_fun, sharing_threshold, alpha](ORG & org) {
      double niche_count = 0;
      for (Ptr<ORG> org2 : pop) {
        if (!org2) continue;
        double dist = dist_fun(org, *org2);
        niche_count += std::max(1.0 - std::pow(dist/sharing_threshold, alpha), 0.0);
      }
      return fit_fun(org)/niche_count;
    };
  }

  // --- Updating the world! ---

  template<typename ORG, typename DATA_TYPE>
  void World<ORG, DATA_TYPE>::Update() {
    // 1. Send out an update signal for any external functions to trigger.
    on_update_sig.Trigger(update);

    // 2. If synchronous generationsm (i.e, next_pop is not empty), move next population into
    //    place as the current popoulation.
    if (next_pop.size()) {
      // Clear out current pop.
      for (size_t i = 0; i < pop.size(); i++) RemoveOrgAt(i);
      pop.resize(0);

      std::swap(pop, next_pop);               // Move next_pop into place.
      std::swap(genotypes, next_genotypes);   // Move next_genotypes into place.
      next_genotypes.resize(0);               // Clear out genotype names.

      // Update the active population.
      num_orgs = 0;
      for (size_t i = 0; i < pop.size(); i++) {
        if (pop[i]) {                    // If position is occupied n the newly active population...
          ++num_orgs;                    // ...keep count of number of organisms
          org_placement_sig.Trigger(i);  // ...and trigger org placement.
        }
      }
    }

    // 3. Handle any data files that need to be printed this update.
    for (auto & file : files) file->Update(update);

    // 4. Increment the current update number; i.e., count calls to Update().
    update++;
  }

  template<typename ORG, typename DATA_TYPE>
  double World<ORG, DATA_TYPE>::CalcFitnessOrg(ORG & org) {
    emp_assert(fun_calc_fitness);
    return fun_calc_fitness(org);
  }

  template<typename ORG, typename DATA_TYPE>
  double World<ORG, DATA_TYPE>::CalcFitnessID(size_t id) {
    if (!pop[id]) return 0.0;
    if (!cache_on) return CalcFitnessOrg(*pop[id]);
    double cur_fit = GetCache(id);
    if (cur_fit == 0.0 && pop[id]) {   // If org is non-null, but no cached fitness, calculate it!
      if (id >= fit_cache.size()) fit_cache.resize(id+1, 0.0);
      cur_fit = CalcFitnessOrg(*pop[id]);
      fit_cache[id] = cur_fit;
    }
    return cur_fit;
  }

  // Delete all organisms.
  template<typename ORG, typename DATA_TYPE>
  void World<ORG, DATA_TYPE>::Clear() {
    for (size_t i = 0; i < pop.size(); i++) RemoveOrgAt(i);
    for (size_t i = 0; i < next_pop.size(); i++) RemoveNextOrgAt(i);
    pop.resize(0);
    next_pop.resize(0);
  }

  template <typename ORG, typename DATA_TYPE>
  void World<ORG, DATA_TYPE>::Inject(const genome_t & mem, size_t copy_count) {
    for (size_t i = 0; i < copy_count; i++) {
      Ptr<ORG> new_org = NewPtr<ORG>(mem);
      inject_ready_sig.Trigger(*new_org);
      const OrgPosition pos = fun_add_inject(new_org);
      //SetupOrg(*new_org, &callbacks, pos);
      if (pos.IsActive()) org_placement_sig.Trigger(pos.GetIndex());
    }
  }

  template <typename ORG, typename DATA_TYPE>
  void World<ORG, DATA_TYPE>::InjectAt(const genome_t & mem, const size_t pos) {
    Ptr<ORG> new_org = NewPtr<ORG>(mem);
    inject_ready_sig.Trigger(*new_org);
    AddOrgAt(new_org, pos);
    org_placement_sig.Trigger(pos);
    // SetupOrg(*new_org, &callbacks, pos);
  }

  template <typename ORG, typename DATA_TYPE>
  template <typename... ARGS>
  void World<ORG, DATA_TYPE>::InjectRandomOrg(ARGS &&... args) {
    emp_assert(random_ptr != nullptr && "InjectRandomOrg() requires active random_ptr");
    Ptr<ORG> new_org = NewPtr<ORG>(*random_ptr, std::forward<ARGS>(args)...);
    inject_ready_sig.Trigger(*new_org);
    const size_t pos = fun_add_inject(new_org);
    org_placement_sig.Trigger(pos);
    // SetupOrg(*new_org, &callbacks, pos);
  }

  // Give birth to a single offspring; return offspring position.
  template <typename ORG, typename DATA_TYPE>
  typename World<ORG, DATA_TYPE>::OrgPosition World<ORG, DATA_TYPE>::DoBirth(const genome_t & mem, size_t parent_pos) {
    before_repro_sig.Trigger(parent_pos);
    Ptr<ORG> new_org = NewPtr<ORG>(mem);
    offspring_ready_sig.Trigger(*new_org);
    const OrgPosition pos = fun_add_birth(new_org, parent_pos);
    if (pos.IsActive()) org_placement_sig.Trigger(pos.GetIndex());
    // SetupOrg(*new_org, &callbacks, pos);
    return pos;
  }

  // Give birth to (potentially) multiple offspring; no return, but triggers can be tracked.
  template <typename ORG, typename DATA_TYPE>
  void World<ORG, DATA_TYPE>::DoBirth(const genome_t & mem, size_t parent_pos, size_t copy_count) {
    before_repro_sig.Trigger(parent_pos);
    for (size_t i = 0; i < copy_count; i++) {
      Ptr<ORG> new_org = NewPtr<ORG>(mem);
      offspring_ready_sig.Trigger(*new_org);
      const OrgPosition pos = fun_add_birth(new_org, parent_pos);
      if (pos.IsActive()) org_placement_sig.Trigger(pos.GetIndex());
      // SetupOrg(*new_org, &callbacks, pos);
    }
  }

  template<typename ORG, typename DATA_TYPE>
  void World<ORG, DATA_TYPE>::SetRandom(Random & r) {
    if (random_owner) random_ptr.Delete();
    random_ptr = &r;
    random_owner = false;
  }

  template<typename ORG, typename DATA_TYPE>
  void World<ORG, DATA_TYPE>::NewRandom(int seed) {
    if (random_owner) random_ptr.Delete();
    random_ptr.New(seed);
    random_owner = true;
  }

  // Get random *occupied* cell.
  template<typename ORG, typename DATA_TYPE>
  size_t World<ORG, DATA_TYPE>::GetRandomOrgID() {
    emp_assert(num_orgs > 0); // Make sure it's possible to find an organism!
    size_t pos = random_ptr->GetUInt(0, pop.size());
    while (pop[pos] == nullptr) pos = random_ptr->GetUInt(0, pop.size());
    return pos;
  }

  // Find ALL cell IDs the return true in the filter.
  template<typename ORG, typename DATA_TYPE>
  emp::vector<size_t> World<ORG, DATA_TYPE>::FindCellIDs(const std::function<bool(ORG*)> & filter) {
    emp::vector<size_t> valid_IDs(0);
    for (size_t i = 0; i < pop.size(); i++) {
      if (filter(pop[i].Raw())) valid_IDs.push_back(i);
    }
    return valid_IDs;
  }

  // Run population through a bottleneck to (potentially) shrink it.
  template<typename ORG, typename DATA_TYPE>
  void World<ORG, DATA_TYPE>::DoBottleneck(const size_t new_size, bool choose_random) {
    if (new_size >= num_orgs) return;  // No bottleneck needed!

    if (is_space_structured || is_pheno_structured) {
      // @CAO: Need to implement bottlenecks for structured populations.
      emp_assert(false, "Not implemented yet.");
    } else {
      // If we are supposed to keep only random organisms, shuffle the beginning into place!
      if (choose_random) emp::Shuffle<Ptr<ORG>>(*random_ptr, pop, new_size);

      // Clear out all of the organisms we are removing and resize the population.
      for (size_t i = new_size; i < pop.size(); ++i) RemoveOrgAt(i);
      pop.resize(new_size);
      ClearCache();
    }
  }

  template<typename ORG, typename DATA_TYPE>
  void World<ORG, DATA_TYPE>::SerialTransfer(const double keep_frac) {
    emp_assert(keep_frac >= 0.0 && keep_frac <= 1.0, keep_frac);

    // For a structured population, test position-by-position.
    if (is_space_structured || is_pheno_structured) {
      // Loop over the current population to clear out anyone who fails to be transferred.
      const double remove_frac = 1.0 - keep_frac;
      for (size_t i = 0; i < pop.size(); ++i) {
        if (random_ptr->P(remove_frac)) {
          RemoveOrgAt(i);
          ClearCache(i);
        }
      }
    }

    // For an unstructured population, keep all living organisms at the beginning.
    else {
      size_t live_pos = 0;
      for (size_t test_pos = 0; test_pos < pop.size(); test_pos++) {
        // If this organism is kept, keep it compact with the others.
        if (random_ptr->P(keep_frac)) {
          pop[live_pos] = pop[test_pos];
          live_pos++;
        }

        // This organism didn't make the cut; kill it.
        else RemoveOrgAt(test_pos);
      }

      // Reflect the new population size.
      pop.resize(live_pos);
      ClearCache();
    }
  }

  template<typename ORG, typename DATA_TYPE>
  void World<ORG, DATA_TYPE>::Print(std::ostream & os, const std::string & empty, const std::string & spacer) {
    for (Ptr<ORG> org : pop) {
      if (org) os << fun_print_org(*org, os);
      else os << empty;
      os << spacer;
    }
  }

  template<typename ORG, typename DATA_TYPE>
  void World<ORG, DATA_TYPE>::PrintOrgCounts(std::ostream & os) {
    std::map<ORG,size_t> org_counts;
    for (Ptr<ORG> org : pop) if (org) org_counts[*org] = 0;  // Initialize needed entries
    for (Ptr<ORG> org : pop) if (org) org_counts[*org] += 1; // Count actual types.
    for (auto x : org_counts) {
      ORG cur_org = x.first;
      fun_print_org(cur_org, os);
      os << " : " << x.second << std::endl;
    }
  }

  template<typename ORG, typename DATA_TYPE>
  void World<ORG, DATA_TYPE>::PrintGrid(std::ostream& os,
                             const std::string & empty, const std::string & spacer) {
    const size_t size_x = pop_sizes[0];
    const size_t size_y = pop_sizes[1];
    for (size_t y=0; y < size_y; y++) {
      for (size_t x = 0; x < size_x; x++) {
        Ptr<ORG> org = GetOrgPtr(x+y*size_x);
        if (org) fun_print_org(*org, os);
        else os << empty;
        os << spacer;
      }
      os << std::endl;
    }
  }

}

#endif<|MERGE_RESOLUTION|>--- conflicted
+++ resolved
@@ -31,10 +31,7 @@
 #include "../control/Signal.h"
 #include "../control/SignalControl.h"
 #include "../data/Trait.h"
-<<<<<<< HEAD
-=======
 #include "../data/DataFile.h"
->>>>>>> 35299d98
 #include "../data/DataManager.h"
 #include "../meta/reflection.h"
 #include "../tools/map_utils.h"
@@ -947,9 +944,6 @@
 
   // A new, arbitrary file.
   template<typename ORG, typename DATA_TYPE>
-<<<<<<< HEAD
-  World_file & World<ORG, DATA_TYPE>::SetupFile(const std::string & filename) {
-=======
   DataFile & World<ORG, DATA_TYPE>::SetupFile(const std::string & filename) {
     size_t id = files.size();
     files.emplace_back();
@@ -960,7 +954,6 @@
   // Add a new data file constructed elsewhere.
   template<typename ORG, typename DATA_TYPE>
   DataFile & World<ORG, DATA_TYPE>::AddDataFile(Ptr<DataFile> file) {
->>>>>>> 35299d98
     size_t id = files.size();
     files.push_back(file);
     return *files[id];
@@ -968,11 +961,7 @@
 
   // A data file (default="fitness.csv") that contains information about the population's fitness.
   template<typename ORG, typename DATA_TYPE>
-<<<<<<< HEAD
-  World_file & World<ORG, DATA_TYPE>::SetupFitnessFile(const std::string & filename) {
-=======
   DataFile & World<ORG, DATA_TYPE>::SetupFitnessFile(const std::string & filename) {
->>>>>>> 35299d98
     auto & file = SetupFile(filename);
     auto node = GetFitnessDataNode();
     file.AddVar(update, "update", "Update");
@@ -987,11 +976,7 @@
   // A data file (default="systematics.csv") that contains information about the population's
   // phylogeny and lineages.
   template<typename ORG, typename DATA_TYPE>
-<<<<<<< HEAD
-  World_file & World<ORG, DATA_TYPE>::SetupSystematicsFile(const std::string & filename) {
-=======
   DataFile & World<ORG, DATA_TYPE>::SetupSystematicsFile(const std::string & filename) {
->>>>>>> 35299d98
     auto & file = SetupFile(filename);
     file.AddVar(update, "update", "Update");
     file.template AddFun<size_t>( [this](){ return systematics.GetNumActive(); }, "num_genotypes", "Number of unique genotype groups currently active." );
@@ -1006,11 +991,7 @@
 
   // A data file (default="population.csv") contains information about the current population.
   template<typename ORG, typename DATA_TYPE>
-<<<<<<< HEAD
-  World_file & World<ORG, DATA_TYPE>::SetupPopulationFile(const std::string & filename) {
-=======
   DataFile & World<ORG, DATA_TYPE>::SetupPopulationFile(const std::string & filename) {
->>>>>>> 35299d98
     auto & file = SetupFile(filename);
     file.AddVar(update, "update", "Update");
     file.template AddFun<size_t>( [this](){ return GetNumOrgs(); }, "num_orgs", "Number of organisms currently living in the population." );
