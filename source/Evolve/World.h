/**
 *  @note This file is part of Empirical, https://github.com/devosoft/Empirical
 *  @copyright Copyright (C) Michigan State University, MIT Software license; see doc/LICENSE.md
 *  @date 2017-2018
 *
 *  @file  World.h
 *  @brief Definition of a base class for a World template for use in evolutionary algorithms.
 *
 *  A definition of the emp::World template, linking in specialized file handling, iterators,
 *  and selection techniques for evolutionary computation applications.
 *
 *
 *  @todo Make sure when mutations occure before placement into the population we can control
 *        whether or not they also affect injected organisms.  (Right now they alwyas do!!)
 *  @todo We should Specialize World so that ANOTHER world can be used as an ORG, with proper
 *        delegation to facilitate demes, pools, islands, etc.
 *  @todo We should be able to have any number of systematics managers, based on various type_trait
 *        information a that we want to track.
 *  @todo Add a signal for DoBirth() for when a birth fails.
 *  @todo Add a signal for population Reset() (and possibly Clear?)
 *  @todo Add a feature to maintain population sorted by each phenotypic trait.  This will allow
 *        us to more rapidly find phenotypic neighbors and know the current extremes for each
 *        phenotype.
 */

#ifndef EMP_EVO_WORLD_H
#define EMP_EVO_WORLD_H

#include <functional>
#include <map>
#include <unordered_map>

#include "../base/Ptr.h"
#include "../base/vector.h"
#include "../control/Signal.h"
#include "../control/SignalControl.h"
#include "../data/DataFile.h"
#include "../data/DataManager.h"
#include "../data/Trait.h"
#include "../meta/reflection.h"
#include "../tools/map_utils.h"
#include "../tools/Random.h"
#include "../tools/Range.h"
#include "../tools/random_utils.h"
#include "../tools/string_utils.h"

// World-specific includes.
#include "Systematics.h"     // Track relationships among organisms.
#include "World_iterator.h"  // Allow iteration through organisms in a world.
#include "World_reflect.h"   // Handle needed reflection on incoming organism classes.
#include "World_select.h"    // Include all built-in selection functions for World.
#include "World_structure.h" // Include additional function to setup world structure.

namespace emp {

  ///  @brief Setup a World with a population of organisms that can evolve or deal with ecological effects.
  ///
  ///  There are three ways that organisms can enter the population:
  ///   * InjectAt(org, pos) - place the organism at the specified position in the population.
  ///   * Inject(org) - place the organism using a default postion (given other settings).
  ///   * DoBirth(org, parent_pos) - place the organism using current birth settings.
  ///
  ///  If the population is in EA mode (with synchronous generations), DoBirth will place offspring in
  ///  a "next generation" placeholder population.  Update() will move orgs into primary population.
  ///
  ///  Organisms have a series of functions that are called on them that are chosen:
  ///
  ///  FITNESS: Most selection methods require a fitness function to help determine who should be
  ///           replicated.  Other systems merely use fitness as a measured output.
  ///   0. If you explicitly set the fitness function using SetFitFun(), it will have priority.
  ///   1. If the organism type has a "GetFitness()" member function, use it!
  ///   2. If the organism type can be cast to double, use it!
  ///   3. Start with a fitness function that throws an assert indicating function must be set.
  ///
  ///  MUTATIONS: The mutation function deteramines a main source of variation for most evolving
  ///             systems.
  ///   0. If you set the mutation function using SetMutFun(), it will have priority.
  ///   1. Or DoMutations(random) member function.
  ///   2. Empty, with assert.
  ///
  ///  PRINTING: How should organisms be printed to the command line?
  ///   0. Setting the print function with SetPrintFun() member function.
  ///   1. Org Print() member function
  ///   2. Proper operator<<
  ///   3. Do not print, just Assert
  ///
  ///  GENOMES: Do organisms have a genome separate from their instantiation?  By default, the full
  ///           organism is returned when a genome is requested, but a GetGenome() member function
  ///           in the organism type will override this behavior.
  ///   1. GetGenome member function
  ///   2. Return org AS genome.

  template <typename ORG>
  class World {
    friend class World_iterator< World<ORG> >;
  public:
    // --- Publicly available types ---
    using this_t = World<ORG>;                 ///< Resolved type of this templated class.
    using org_t = ORG;                         ///< Type of organisms in this world.
    using value_type = org_t;                  ///< Identical to org_t; vector compatibility.
    using pop_t = emp::vector<Ptr<ORG>>;       ///< Type for whole populations.
    using iterator_t = World_iterator<this_t>; ///< Type for this world's iterators.
    using fit_cache_t = emp::vector<double>;   ///< Type for fitness caches for pops.

    using genome_t = typename emp::find_genome_t<ORG>;   ///< Type of underlying genomes.

    /// Function type for calculating fitness.
    using fun_calc_fitness_t    = std::function<double(ORG&)>;

    /// Function type for calculating the distance between two organisms.
    using fun_calc_dist_t       = std::function<double(ORG&,ORG&)>;

    /// Function type for a mutation operator on an organism.
    using fun_do_mutations_t    = std::function<size_t(ORG&,Random&)>;

    /// Function type for printing an organism's info to an output stream.
    using fun_print_org_t       = std::function<void(ORG&,std::ostream &)>;

    /// Function type for retrieving a genome from an organism.
    using fun_get_genome_t      = std::function<const genome_t & (ORG &)>;

    /// Function type for injecting organisms into a world (returns inject position)
    using fun_find_inject_pos_t = std::function<WorldPosition(Ptr<ORG>)>;

    /// Function type for adding a newly born organism into a world (returns birth position)
    using fun_find_birth_pos_t  = std::function<WorldPosition(Ptr<ORG>, WorldPosition)>;

    /// Function type for determining picking and killing an organism (returns newly empty position)
    using fun_kill_org_t        = std::function<WorldPosition()>;

    /// Function type for identifying an organism's random neighbor.
    using fun_get_neighbor_t    = std::function<WorldPosition(WorldPosition)>;

  protected:
    // Internal state member variables
    size_t update;                  ///< How many times has Update() been called?
    Ptr<Random> random_ptr;         ///< @brief Random object to use.
    bool random_owner;              ///< Did we create our own random number generator?
    WorldVector<Ptr<ORG>> pops;     ///< The set of active [0] and "next" [1] organisms in population.
    pop_t & pop;                    ///< A shortcut to pops[0].
    size_t num_orgs;                ///< How many organisms are actually in the population.
    fit_cache_t fit_cache;          ///< vector size == 0 when not caching; uncached values == 0.

    // Configuration settings
    std::string name;               ///< Name of this world (for use in configuration.)
    bool cache_on;                  ///< Should we be caching fitness values?
    std::vector<size_t> pop_sizes;  ///< Sizes of population dimensions (eg, 2 vals for grid)
    emp::TraitSet<ORG> phenotypes;  ///< What phenotypes are we tracking?
    emp::vector<emp::Ptr<DataFile>> files;    ///< Output files.

    bool is_synchronous;            ///< Does this world have synchronous generations?
    bool is_space_structured;       ///< Do we have a spatially structured population?
    bool is_pheno_structured;       ///< Do we have a phenotypically structured population?

    /// Potential data nodes -- these should be activated only if in use.
    DataManager<double, data::Current, data::Info, data::Range, data::Stats> data_nodes;

    // Configurable functions.                       Function to...
    fun_calc_fitness_t     fun_calc_fitness;    ///< ...evaluate fitness for provided organism.
    fun_do_mutations_t     fun_do_mutations;    ///< ...mutate an organism.
    fun_print_org_t        fun_print_org;       ///< ...print an organism.
    fun_get_genome_t       fun_get_genome;      ///< ...determine the genome object of an organism.
    fun_find_inject_pos_t  fun_find_inject_pos; ///< ...find where to inject a new, external organism.
    fun_find_birth_pos_t   fun_find_birth_pos;  ///< ...find where to add a new offspring organism.
    fun_kill_org_t         fun_kill_org;        ///< ...kill an organism.
    fun_get_neighbor_t     fun_get_neighbor;    ///< ...choose a random neighbor "near" specified id.

    /// Attributes are a dynamic way to track extra characteristics about a world.
    std::map<std::string, std::string> attributes;

    /// Phylogeny and line-of-descent data collection.
    emp::vector<Ptr<SystematicsBase<ORG> >> systematics;
    std::unordered_map<std::string, int> systematics_labels;

    // == Signals ==
    SignalControl control;  // Setup the world to control various signals.
                                                     //   Trigger signal...
    Signal<void(size_t)>       before_repro_sig;     ///< ...before organism gives birth w/parent position.
    Signal<void(ORG &)>        offspring_ready_sig;  ///< ...when offspring organism is built.
    Signal<void(ORG &)>        inject_ready_sig;     ///< ...when outside organism is ready to inject.
    Signal<void(ORG &,size_t)> before_placement_sig; ///< ...before placing any organism into target cell.
    Signal<void(size_t)>       on_placement_sig;     ///< ...after any organism is placed into world.
    Signal<void(size_t)>       on_update_sig;        ///< ...at the beginning of Update()
    Signal<void(size_t)>       on_death_sig;         ///< ...immediately before any organism dies.
    Signal<void(WorldPosition,WorldPosition)> on_swap_sig; ///< ...after org positions are swapped
    Signal<void()>             world_destruct_sig;   ///< ...in the World destructor.

    /// Build a Setup function in world that calls ::Setup() on whatever is passed in IF it exists.
    EMP_CREATE_OPTIONAL_METHOD(SetupOrg, Setup);

    /// Get the current cached value for the organism at the specified position.
    double GetCache(size_t id) const { return (id < fit_cache.size()) ? fit_cache[id] : 0.0; }

    /// Clear the cache value at the specified position.
    void ClearCache(size_t id) { if (id < fit_cache.size()) fit_cache[id] = 0.0; }

  public:
    /// The World constructor can take two arguments, both optional:
    /// * a random number generator (either a pointer or reference)
    /// * a unique name for the world
    /// If no name is provided, the world remains nameless.
    /// If no random number generator is provided, gen_random determines if one shold be created.
    World(std::string _name="", bool gen_random=true)
      : update(0), random_ptr(nullptr), random_owner(false), pops(), pop(pops[0]), num_orgs(0)
      , fit_cache()
      , name(_name), cache_on(false), pop_sizes(1,0), phenotypes(), files()
      , is_synchronous(false), is_space_structured(false), is_pheno_structured(false)
      , fun_calc_fitness(), fun_do_mutations(), fun_print_org(), fun_get_genome()
      , fun_find_inject_pos(), fun_find_birth_pos(), fun_kill_org(), fun_get_neighbor()
      , attributes(), control()
      , before_repro_sig(to_string(name,"::before-repro"), control)
      , offspring_ready_sig(to_string(name,"::offspring-ready"), control)
      , inject_ready_sig(to_string(name,"::inject-ready"), control)
      , before_placement_sig(to_string(name,"::before-placement"), control)
      , on_placement_sig(to_string(name,"::on-placement"), control)
      , on_update_sig(to_string(name,"::on-update"), control)
      , on_death_sig(to_string(name,"::on-death"), control)
      , on_swap_sig(to_string(name,"::on-swap"), control)
      , world_destruct_sig(to_string(name,"::wolrd-destruct"), control)
    {
      if (gen_random) NewRandom();
      SetDefaultFitFun<this_t, ORG>(*this);
      SetDefaultMutFun<this_t, ORG>(*this);
      SetDefaultPrintFun<this_t, ORG>(*this);
      SetDefaultGetGenomeFun<this_t, ORG>(*this);
      SetPopStruct_Mixed();  // World default structure is well-mixed.
    }
    World(Random & rnd, std::string _name="") : World(_name,false) { random_ptr = &rnd; }

    ~World() {
      world_destruct_sig.Trigger();
      Clear();
      if (random_owner) random_ptr.Delete();
      for (Ptr<SystematicsBase<ORG> > s : systematics) {
        s.Delete();
      }
      for (auto file : files) {
        file.Delete();
      }
    }

    // --- Accessing Organisms or info ---

    /// How many organisms can fit in the world?
    size_t GetSize() const { return pop.size(); }

    /// How many organisms are currently in the world?
    size_t GetNumOrgs() const { return num_orgs; }

    /// What update number is the world currently on? (assumes Update() is being used)
    size_t GetUpdate() const { return update; }

    /// How many cells wide is the world? (assumes grids are active.)
    size_t GetWidth() const { return pop_sizes[0]; }

    /// How many cells tall is the world? (assumes grids are active.)
    size_t GetHeight() const { return pop_sizes[1]; }

    /// Get the full population to analyze externally.
    const pop_t & GetFullPop() const { return pop; }

    /// What phenotypic traits is the population tracking?
    const emp::TraitSet<ORG> & GetPhenotypes() const { return phenotypes; }

    /// Add an already-constructed datafile.
    DataFile & AddDataFile(emp::Ptr<DataFile> file);

    /// Lookup a file by name.
    DataFile & GetFile(const std::string & filename) {
      for (emp::Ptr<DataFile> file : files) {
        if (file->GetFilename() == filename) return *file;
      }
      emp_assert(false, "Trying to lookup a file that does not exist.", filename);
    }

    /// Does the specified cell ID have an organism in it?
    bool IsOccupied(WorldPosition pos) const { return pops.IsValid(pos) && pops(pos); }

    /// Are we currently caching fitness values?
    bool IsCacheOn() const { return cache_on; }

    /// Are generations being evaluated synchronously?
    /// (i.e., Update() places all births into the population after removing all current organisms.)
    bool IsSynchronous() const { return is_synchronous; }

    /// Is there some sort of spatial structure to the population?
    /// (i.e., are some organisms closer together than others.)
    bool IsSpaceStructured() const { return is_space_structured; }

    /// Is there some sort of structure to the population based on phenotype?
    /// (i.e., are phenotypically-similar organisms forced to be closer together?)
    bool IsPhenoStructured() const { return is_pheno_structured; }

    /// Denote that this World will be treated as having synchronous generations.
    /// (Note: this function does not change functionality, just indicates what's happening!)
    this_t & MarkSynchronous(bool in=true) { is_synchronous = in; return *this; }

    /// Denote that the World will have a spatial structure to the organisms.
    /// (Note: this function does not change functionality, just indicates what's happening!)
    this_t & MarkSpaceStructured(bool in=true) { is_space_structured = in; return *this; }

    /// Denote that the World will have organisms structured based on phenotype.
    /// (Note: this function does not change functionality, just indicates what's happening!)
    this_t & MarkPhenoStructured(bool in=true) { is_pheno_structured = in; return *this; }

    /// Index into a world to obtain a const reference to an organism.  Any manipulations to
    /// organisms should go through other functions to be tracked appropriately.
    /// Will trip assert if cell is not occupied.
    const ORG & operator[](size_t id) const {
      emp_assert(pop[id] != nullptr, id);  // Should not index to a null organism!
      return *(pop[id]);
    }

    /// Retrieve a reference to the organsim as the specified position.
    /// Same as operator[]; will trip assert if cell is not occupied.
    ORG & GetOrg(size_t id) {
      emp_assert(id < pop.size());         // Pop must be large enough.
      emp_assert(pop[id] != nullptr, id);  // Should not index to a null organism!
      return *(pop[id]);
    }

    /// Retrieve a const reference to the organsim as the specified x,y coordinates.
    /// @CAO: Technically, we should set this up with any number of coordinates.
    ORG & GetOrg(size_t x, size_t y) { return GetOrg(x+y*GetWidth()); }

    /// Retrive a pointer to the contents of a speciefied cell; will be nullptr if the cell is
    /// not occupied.
    const Ptr<ORG> GetOrgPtr(size_t id) const { return pop[id]; }

    /// Retrieve a reference to the organsim as the specified position in the NEXT population.
    /// Will trip assert if cell is not occupied.
    ORG & GetNextOrg(size_t id) {
      emp_assert(id < pops[1].size());         // Next pop must be large enough.
      emp_assert(pops[1][id] != nullptr, id);  // Should not index to a null organism!
      return *(pops[1][id]);
    }

    /// Retrieve the genome corresponding to a specified organism.
    const genome_t & GetGenome(ORG & org) { return fun_get_genome(org); }

    /// Retrive the genome corresponding to the organism at the specified position.
    const genome_t & GetGenomeAt(size_t id) { return fun_get_genome(GetOrg(id)); }

    /// Get a systematics manager (which is tracking lineages in the population.)
    /// @param id - which systematics manager to return? Systematics managers are
    /// stored in the order they are added to the world.
    Ptr<SystematicsBase<ORG> > GetSystematics(int id=0) { 
      emp_assert(systematics.size() > 0, "Cannot get systematics file. No systematics file to track.");
      emp_assert(id < (int)systematics.size(), "Invalid systematics file requested.", id, systematics.size());
      return systematics[id]; 
    }

    /// Get a systematics manager (which is tracking lineages in the population.)
    /// @param id - which systematics manager to return? Systematics managers are
    /// stored in the order they are added to the world.
    Ptr<SystematicsBase<ORG> > GetSystematics(std::string label) { 
      emp_assert(Has(systematics_labels, label), "Invalid systematics manager label");

      return systematics[systematics_labels[label]]; 
    }


    void RemoveSystematics(int id) { 
      emp_assert(systematics.size() > 0, "Cannot remove systematics file. No systematics file to track.");
      emp_assert(id < systematics.size(), "Invalid systematics file requested to be removed.", id, systematics.size());
      
      systematics[id].Delete(); 
      systematics[id] = nullptr; 

      for (auto el : systematics_labels) {
        if (el.second == id) {
          systematics_labels.erase(el.first);
        }
      }
    }

    void RemoveSystematics(std::string label) { 
      emp_assert(Has(systematics_labels, label), "Invalid systematics manager label");

      systematics[systematics_labels[label]].Delete(); 
      systematics[systematics_labels[label]] = nullptr;
      systematics_labels.erase(label) ;
    }

    template <typename ORG_INFO, typename DATA_STRUCT>
    void AddSystematics(Ptr<Systematics<ORG, ORG_INFO, DATA_STRUCT> > s, std::string label="systematics") {
      if (Has(systematics_labels, label)) {
        label += to_string(systematics.size());
      }
      systematics_labels[label] = systematics.size();

      if (is_synchronous) {
        s->SetTrackSynchronous(true);
      }

      systematics.push_back(s);
    }

    /// Get the fitness function currently in use.
    fun_calc_fitness_t GetFitFun() { return fun_calc_fitness; }

    // --- CONFIGURE ---

    /// Set the population to always append new organisms on the end.
    /// Argument determines if the generations should be synchronous (true) or not (false, default)
    void SetPopStruct_Grow(bool synchronous_gen=false);

    /// Set the population to be well-mixed (with all organisms counting as neighbors.)
    /// Argument determines if the generations should be synchronous (true) or not (false, default)
    void SetPopStruct_Mixed(bool synchronous_gen=false);

    /// Set the population to be a grid of cells using the specified dimensions.  The third
    /// argument determines if the generations should be synchronous (true) or not (false, default)
    void SetPopStruct_Grid(size_t width, size_t height, bool synchronous_gen=false);

    /// Setup the population to automatically test for and trigger mutations.  By default, this
    /// occurs before deciding where an offspring should be placed. Note that this pre-placement
    /// timing may be needed if fitness or other phenotypic traits are required to determine placement.
    void SetAutoMutate() {
      OnOffspringReady( [this](ORG & org){ DoMutationsOrg(org); } );
    }

    /// Setup the population to automatically test for and trigger mutations based on a provided
    /// test function that takes the position where the offspring will be placed and indicates
    /// (true/false) whether mutations should be processed.  This timing allows position to
    /// influence mutations.
    void SetAutoMutate(std::function<bool(size_t pos)> test_fun) {
      OnBeforePlacement( [this,test_fun](ORG & org, size_t pos){ if (test_fun(pos)) DoMutationsOrg(org); } );
    }

    /// Tell systematics managers that this world has synchronous generations.
    //  @ELD: Can probably be removed with new WorldPosition
    void SetSynchronousSystematics(bool synchronous) {
      for (Ptr<SystematicsBase<ORG> > s : systematics) {
        s->SetTrackSynchronous(synchronous);
      }
    }

    /// Add a new phenotype measuring function.
    // void AddPhenotype(const std::string & name, std::function<double(ORG &)> fun) {
    //   phenotypes.AddTrait(name, fun);
    // }
    template <typename... Ts>
    void AddPhenotype(Ts &&... args) {
      phenotypes.AddTrait(std::forward<Ts>(args)...);
    }

    /// Access a data node that tracks fitness information in the population.  The fitness will not
    /// be collected until the first Update() after this function is initially called, signaling
    /// the need for this information.
    Ptr<DataMonitor<double>> GetFitnessDataNode() {
      if (!data_nodes.HasNode("fitness")) {
        DataMonitor<double> & node = data_nodes.New("fitness");

        // Collect fitnesses each update...
        OnUpdate([this, &node](size_t){
            node.Reset();
            for (size_t i = 0; i < pop.size(); i++) {
              if (IsOccupied(i)) node.AddDatum( CalcFitnessID(i) );
            }
          }
        );
      }
      return &(data_nodes.Get("fitness"));
    }

    // Returns a reference so that capturing it in a lambda to call on update
    // is less confusing. It's possible we should change it to be consistent
    // with GetFitnessDataNode, though.
    Ptr<DataMonitor<double>> AddDataNode(const std::string & name) {
      emp_assert(!data_nodes.HasNode(name));
      return &(data_nodes.New(name));
    }

    Ptr<DataMonitor<double>> GetDataNode(const std::string & name) {
      return &(data_nodes.Get(name));
    }

    /// Setup an arbitrary file; no default filename available.
    DataFile & SetupFile(const std::string & filename);

    /// Setup a file to be printed that collects fitness information over time.
    DataFile & SetupFitnessFile(const std::string & filename="fitness.csv", const bool & print_header=true);

    /// Setup a file (by label) to be printed that collects systematics information over time.
    DataFile & SetupSystematicsFile(std::string label, const std::string & filename="systematics.csv", const bool & print_header=true);

    /// Setup a file (by id) to be printed that collects systematics information over time.
    DataFile & SetupSystematicsFile(size_t id=0, const std::string & filename="systematics.csv", const bool & print_header=true);

    /// Setup a file to be printed that collects population information over time.
    DataFile & SetupPopulationFile(const std::string & filename="population.csv", const bool & print_header=true);

    /// Setup the function to be used when fitness needs to be calculated.  The provided function
    /// should take a reference to an organism and return a fitness value of type double.
    void SetFitFun(const fun_calc_fitness_t & fit_fun) { fun_calc_fitness = fit_fun; }

    /// Setup the function to be used to mutate an organism.  It should take a reference to an
    /// organism and return the number of mutations that occurred.
    void SetMutFun(const fun_do_mutations_t & mut_fun) { fun_do_mutations = mut_fun; }

    /// Setup the function to be used to print an organism.  It should take a reference to an
    /// organism and an std::ostream, with a void return.  The organism should get printed to
    /// the provided ostream.
    void SetPrintFun(const fun_print_org_t & print_fun) { fun_print_org = print_fun; }

    /// Setup the function to extract or convert an organism to a genome.  It should take an
    /// organism reference and return a const genome reference.
    void SetGetGenomeFun(const fun_get_genome_t & _fun) { fun_get_genome = _fun; }

    /// Setup the function to inject an organism into the population.  It should take a pointer
    /// to the organism to be injected and return a WorldPosition indicating where it was placed.
    void SetAddInjectFun(const fun_find_inject_pos_t & _fun) { fun_find_inject_pos = _fun; }

    /// Setup the function to place a newly born organism into the population.  It should take a
    /// pointer to the new organism and the position of the parent, returning a WorldPosition
    /// indicating where it was placed.
    void SetAddBirthFun(const fun_find_birth_pos_t & _fun) { fun_find_birth_pos = _fun; }

    /// Setup the function to kill an organism.  It should return a WorldPosition indicating
    /// the newly empty cell, which is not necessarily where the kill occurred.
    void SetKillOrgFun(const fun_kill_org_t & _fun) { fun_kill_org = _fun; }

    /// Setup the function to take an organism position id and return a random neighbor id from
    /// the population.
    void SetGetNeighborFun(const fun_get_neighbor_t & _fun) { fun_get_neighbor = _fun; }

    /// Same as setting a fitness function, but uses Goldberg and Richardson's fitness sharing
    /// function (1987) to make similar organisms detract from each other's fitness and prevent
    /// the population from clustering around a single peak.  In addition to the base fitness
    /// function, a shared fitness function also requires:
    ///  * a distance function that takes references to two organisms and returns a double
    ///    indicating the distance between those organisms,
    ///  * a sharing threshold (sigma share) that defines the maximum distance at which members
    ///    should be consdered in the same niche,
    ///  * and a value of alpha, which controls the shape of the fitness sharing curve.
    void SetSharedFitFun(const fun_calc_fitness_t & fit_fun, const fun_calc_dist_t & dist_fun,
                         double sharing_threshold, double alpha);

    // Deal with Signals

    /// Access signal controller used for this world directly.
    SignalControl & GetSignalControl() { return control; }


    /// Provide a function for World to call each time an organism is about to give birth.
    /// Trigger:  Immediately prior to parent producing offspring
    /// Argument: World ID for the parent-to-be
    /// Return:   Key value needed to make future modifications.
    SignalKey OnBeforeRepro(const std::function<void(size_t)> & fun) {
      return before_repro_sig.AddAction(fun);
    }

    /// Provide a function for World to call after an offspring organism has been created, but
    /// before it is inserted into the World.
    /// Trigger:  Offspring about to enter population
    /// Argument: Reference to organism about to be placed in population.
    /// Return:   Key value needed to make future modifications.
    SignalKey OnOffspringReady(const std::function<void(ORG &)> & fun) {
      return offspring_ready_sig.AddAction(fun);
    }

    /// Provide a function for World to call before an external organim is injected into the World.
    /// Trigger:  New organism about to be added to population from outside
    /// Argument: Reference to organism about to be placed in population.
    /// Return:   Key value needed to make future modifications.
    SignalKey OnInjectReady(const std::function<void(ORG &)> & fun) {
      return inject_ready_sig.AddAction(fun);
    }

    /// Provide a function for World to call before an organism is added to the active population,
    /// but after position is found.  With synchonous generations, this occurs during Update().
    /// Trigger:  Organism is about to be added to population; position is known (either born or injected)
    /// Args:     (1) Reference to organism about to be placed; (2) Position organism will be placed.
    /// Return:   Key value needed to make future modifications.
    SignalKey OnBeforePlacement(const std::function<void(ORG &,size_t)> & fun) {
      return before_placement_sig.AddAction(fun);
    }

    /// Provide a function for World to call immediately after any organism has been added to the
    /// active population.  With synchonous generations, this occurs during Update().
    /// Trigger:  Organism has been added to population (either born or injected)
    /// Argument: Position of organism placed in the population.
    /// Return:   Key value needed to make future modifications.
    SignalKey OnPlacement(const std::function<void(size_t)> & fun) {
      return on_placement_sig.AddAction(fun);
    }

    /// Provide a function for World to call each time Update() is run.
    /// Trigger:  New update is starting
    /// Argument: Update number (sequentially increasing)
    /// Return:   Key value needed to make future modifications.
    SignalKey OnUpdate(const std::function<void(size_t)> & fun) {
      return on_update_sig.AddAction(fun);
    }

    /// Provide a function for World to call each time an organism is about to die.
    /// Trigger:  Organism is about to be killed
    /// Argument: Position of organism about to die
    /// Return:   Key value needed to make future modifications.
    SignalKey OnOrgDeath(const std::function<void(size_t)> & fun) {
      return on_death_sig.AddAction(fun);
    }

    /// Provide a function for World to call each time two organisms swap positions in world.
    /// Trigger:   Organisms have just swapped positions.
    /// Arguments: Positions of the two organisms.
    /// Return:    Key value needed to make future modifications.
    SignalKey OnSwapOrgs(const std::function<void(WorldPosition,WorldPosition)> & fun) {
      return on_swap_sig.AddAction(fun);
    }

    /// Provide a function for World to call at the start of its destructor (for additional cleanup).
    /// Trigger:  Destructor has begun to execture
    /// Argument: None
    /// Return:   Key value needed to make future modifications.
    SignalKey OnWorldDestruct(const std::function<void()> & fun) {
      return world_destruct_sig.AddAction(fun);
    }

    // --- MANAGE ATTRIBUTES ---

    /// Worlds can have arbitrary attributes that can be set and changed dynamically.
    /// This function determines if an attribute exists, regardless of its value.
    bool HasAttribute(const std::string & name) const { return Has(attributes, name); }

    /// Get the value for an attribute that you know exists.
    std::string GetAttribute(const std::string) const {
      emp_assert( Has(attributes, name) );
      return Find(attributes, name, "UNKNOWN");
    }

    /// Set the value of a new attribute on this world.  If the attribute already exists, it will
    /// be updated.  If it doesn't exist, it will be added.
    template <typename T>
    void SetAttribute(const std::string & name, T && val) { attributes[name] = to_string(val); }


    // --- UPDATE THE WORLD! ---

    /// Update the world:
    /// 1. Send out an update signal for any external functions to trigger.
    /// 2. If synchronous generations, move next population into place as the current popoulation.
    /// 3. Handle any data-related updates including systematics and files that need to be printed.
    /// 4. Increment the current update number.
    void Update();

    /// Run the Process member function on all organisms in the population; forward any args passed
    /// into this function.
    template <typename... ARGS>
    void Process(ARGS &&... args) {   // Redirect to all orgs in the population!
      for (Ptr<ORG> org : pop) { if (org) org->Process(args...); }
    }

    /// Run the Process member function on a single, specified organism in the population;
    /// forward any args passed into this function.
    template <typename... ARGS>
    void ProcessID(size_t id, ARGS &&... args) {   // Redirect to all orgs in the population!
      if (pop[id]) pop[id]->Process(std::forward<ARGS>(args)...);
    }

    /// Reset the hardware for all organisms.
    void ResetHardware() {
      for (Ptr<ORG> org : pop) { if (org) org->ResetHardware(); }
    }

    // --- CALCULATE FITNESS ---

    /// Use the configured fitness function on the specified organism.
    double CalcFitnessOrg(ORG & org);

    /// Use the configured fitness function on the organism at the specified position.
    double CalcFitnessID(size_t id);

    /// Calculate the fitness of all organisms, storing the results in the cache.
    void CalcFitnessAll() const {
      emp_assert(cache_on, "Trying to calculate fitness of all orgs without caching.");
      for (size_t id = 0; id < pop.size(); id++) CalcFitnessID(id);
    }

    /// Turn on (or off) fitness caching for individual organisms.
    void SetCache(bool _in=true) { cache_on = _in; }

    /// Remove all currently cached fitness values (useful with changing environments, etc.)
    void ClearCache() { fit_cache.resize(0); }


    // --- MUTATIONS! ---

    /// Use mutation function on a single, specified organism.
    void DoMutationsOrg(ORG & org) {
      emp_assert(fun_do_mutations);  emp_assert(random_ptr);
      fun_do_mutations(org, *random_ptr);
    }

    /// Use mutation function on the organism at the specified position in the population.
    void DoMutationsID(size_t id) {
      emp_assert(pop[id]);
      DoMutationsOrg(*(pop[id]));
    }

    /// Use mutation function on ALL organisms in the population.
    void DoMutations(size_t start_id=0) {
      for (size_t id = start_id; id < pop.size(); id++) { if (pop[id]) DoMutationsID(id); }
    }

    // --- MANIPULATE ORGS IN POPULATION ---

    /// Remove all organisms from the world.
    void Clear();

    /// Clear all of the orgs and reset stats.
    void Reset() { Clear(); update = 0; }

    /// Swap the positions of two organisms.
    void Swap(WorldPosition pos1, WorldPosition pos2) {
      std::swap(pops(pos1), pops(pos2));
      on_swap_sig.Trigger(pos1, pos2);
    }

    /// Change the size of the world.  If the new size is smaller than the old, remove any
    /// organisms outside the new range.  If larger, new positions are empty.
    void Resize(size_t new_size) {
      for (size_t i = new_size; i < pop.size(); i++) RemoveOrgAt(i); // Remove orgs past new size.
      pop.resize(new_size, nullptr);                                 // Default new orgs to null.
    }

    /// Change the size of the world based on width and height.
    void Resize(size_t new_width, size_t new_height) {
      Resize(new_width * new_height);
      pop_sizes.resize(2);
      pop_sizes[0] = new_width; pop_sizes[1] = new_height;
    }

    /// Change the size of the world based on a vector of dimensions.
    void Resize(const emp::vector<size_t> & dims) {
      Resize(emp::Product(dims));
      pop_sizes = dims;
    }

    /// AddOrgAt is the core function to add organisms to the population (others must go through here)
    /// Note: This function ignores population structure, so requires you to manage your own structure.
    void AddOrgAt(Ptr<ORG> new_org, WorldPosition pos, WorldPosition p_pos=WorldPosition());

    /// RemoveOrgAt is the core function to remove organisms from the population.
    /// Note: This function ignores population structure, so requires you to manage your own structure.
    void RemoveOrgAt(WorldPosition pos);

    /// Inject an organism using the default injection scheme.
    void Inject(const genome_t & mem, size_t copy_count=1);

    /// Inject an organism at a specific position.
    void InjectAt(const genome_t & mem, const WorldPosition pos);

    /// Inject a random organism (constructor must facilitate!)
    template <typename... ARGS> void InjectRandomOrg(ARGS &&... args);

    /// Place one or more copies of an offspring into population; return position of last placed.
    WorldPosition DoBirth(const genome_t & mem, size_t parent_pos, size_t copy_count=1);

    // Kill off organism at the specified position (same as RemoveOrgAt, but callable externally)
    void DoDeath(const WorldPosition pos) { RemoveOrgAt(pos); }

    // Kill off an organism using internal kill method setup by population structure.
    void DoDeath() { fun_kill_org(); }

    // --- RANDOM FUNCTIONS ---

    /// Return a reference to the random number generator currently being used by world.
    Random & GetRandom() { emp_assert(random_ptr); return *random_ptr; }

    /// Setup a new random number generator created elsewhere.
    void SetRandom(Random & r);

    /// Create a new random number generator (that World will manage)
    void NewRandom(int seed=-1);

    /// Get the position a cell, at random.
    size_t GetRandomCellID() { return GetRandom().GetUInt(pop.size()); }

    /// Get the position a cell in a range, at random.
    size_t GetRandomCellID(size_t min_id, size_t max_id) {
      emp_assert(min_id < max_id && max_id <= pop.size());
      return min_id + GetRandom().GetUInt(max_id - min_id);
    }

    /// Use the specified function to get a neighbor (if not set, assume well mixed).
    WorldPosition GetRandomNeighborPos(WorldPosition pos) { return fun_get_neighbor(pos); }

    /// Get the id of a random *occupied* cell.
    size_t GetRandomOrgID();

    /// Get an organism from a random occupied cell.
    ORG & GetRandomOrg() { return *pop[GetRandomOrgID()]; }

    // --- POPULATION ANALYSIS ---

    /// Find ALL cell IDs that return true in the provided filter.
    emp::vector<size_t> FindCellIDs(const std::function<bool(ORG*)> & filter);

    // Simple techniques for using FindCellIDs()

    /// Return IDs of all occupied cells in the population.
    emp::vector<size_t> GetValidOrgIDs() { return FindCellIDs([](ORG*org){ return (bool) org; }); }

    /// Return IDs of all empty cells in the population.
    emp::vector<size_t> GetEmptyPopIDs() { return FindCellIDs([](ORG*org){ return !org; }); }


    // --- POPULATION MANIPULATIONS ---

    /// Run population through a bottleneck to (potentially) shrink it.
    void DoBottleneck(const size_t new_size, bool choose_random=true);

    /// Perform a Serial Transfer where a fixed percentage of current organisms are maintained.
    void SerialTransfer(const double keep_frac);

    // --- PRINTING ---

    /// Print all organisms in the population using previously provided print function.
    void Print(std::ostream & os = std::cout, const std::string & empty="-", const std::string & spacer=" ");

    /// Print unique organisms and the number of copies of each that exist.
    void PrintOrgCounts(std::ostream & os = std::cout);

    /// Print the organisms layed out in a grid structure (assumes a grid population.)
    void PrintGrid(std::ostream& os=std::cout, const std::string & empty="-", const std::string & spacer=" ");


    // --- FOR VECTOR COMPATIBILITY ---

    /// [std::vector compatibility] How big is the world?
    size_t size() const { return pop.size(); }

    /// [std::vector compatibility] Update world size.
    void resize(size_t new_size) { Resize(new_size); }

    /// [std::vector compatibility] Remove all organisms.
    void clear() { Clear(); }

    /// [std::vector compatibility] Return iterator to first organism.
    iterator_t begin() { return iterator_t(this, 0); }

    /// [std::vector compatibility] Return iterator just past last organism.
    iterator_t end() { return iterator_t(this, (int) pop.size()); }

  };

  // =============================================================
  // ===                                                       ===
  // ===  Out-of-class member function definitions from above  ===
  // ===                                                       ===
  // =============================================================

  template <typename ORG>
  void World<ORG>::AddOrgAt(Ptr<ORG> new_org, WorldPosition pos, WorldPosition p_pos) {
    emp_assert(new_org);         // The new organism must exist.
    emp_assert(pos.IsValid());   // Position must be legal.

    // If new organism is going into the active population, trigger signal before doing so.
    if (pos.IsActive()) { before_placement_sig.Trigger(*new_org, pos.GetIndex()); }

    for (Ptr<SystematicsBase<ORG> > s : systematics) {
      s->SetNextParent((int) p_pos.GetIndex());
    }

    // Clear out any old organism at this position.
    RemoveOrgAt(pos);

    pops.MakeValid(pos);                 // Make sure we have room for new organism
    pops(pos) = new_org;                 // Put org into place.

    // Track org count 
    if (pos.IsActive()) ++num_orgs;

    // Track the new systematics info
    for (Ptr<SystematicsBase<ORG> > s : systematics) {
      s->AddOrg(*new_org, (int) pos.GetIndex(), (int) update, !pos.IsActive());
    }

    // SetupOrg(*new_org, &callbacks, pos);
    // If new organism is in the active population, trigger associated signal.
    if (pos.IsActive()) { on_placement_sig.Trigger(pos.GetIndex()); }
  }

  template<typename ORG>
  void World<ORG>::RemoveOrgAt(WorldPosition pos) {
    size_t id = pos.GetIndex(); // Identify specific index.
    pop_t & cur_pop = pops[pos.GetPopID()];
    if (id >= cur_pop.size() || !cur_pop[id]) return; // Nothing to remove!
    if (pos.IsActive()) on_death_sig.Trigger(id);    // If active, signal that org is about to die.
    cur_pop[id].Delete();                            // Delete the organism...
    cur_pop[id] = nullptr;                           // ...and reset the pointer to null

    if (pos.IsActive()) {
      --num_orgs;                                    // Track one fewer organisms in the population
      if (cache_on) ClearCache(id);                  // Delete any cached info about this organism
      for (Ptr<SystematicsBase<ORG> > s : systematics) {
        s->RemoveOrg((int) pos.GetIndex());          // Notify systematics about organism removal
      }
    } else {
      for (Ptr<SystematicsBase<ORG> > s : systematics) {
        s->RemoveNextOrg((int) pos.GetIndex());      // Notify systematics about organism removal
      }
    }
  }

  template<typename ORG>
  void World<ORG>::SetPopStruct_Grow(bool synchronous_gen) {
    pop_sizes.resize(0);
    is_synchronous = synchronous_gen;
    is_space_structured = false;
    is_pheno_structured = false;

    // -- Setup functions --
    // Append at end of population
    fun_find_inject_pos = [this](Ptr<ORG> new_org) {
      (void) new_org;
      return pop.size();
    };

    // Neighbors are anywhere in the same population.
    fun_get_neighbor = [this](WorldPosition pos) { return pos.SetIndex(GetRandomCellID()); };

    // Kill random organisms and move end into vacant position to keep pop compact.
    fun_kill_org = [this](){
      const size_t last_id = pop.size() - 1;
      Swap(GetRandomCellID(), last_id);
      RemoveOrgAt(last_id);
      pop.resize(last_id);
      return last_id;
    };

    if (synchronous_gen) {
      // Append births into the next population.
      fun_find_birth_pos = [this](Ptr<ORG> new_org, WorldPosition parent_pos) {
        emp_assert(new_org);      // New organism must exist.
        return WorldPosition(pops[1].size(), 1);   // Append it to the NEXT population
      };
      
      SetAttribute("SynchronousGen", "True");
    } else {
      // Asynchronous: always append to current population.
      fun_find_birth_pos = [this](Ptr<ORG> new_org, WorldPosition parent_pos) {
        return WorldPosition(pop.size());
      };
      SetAttribute("SynchronousGen", "False");
    }

    SetAttribute("PopStruct", "Grow");    
    SetSynchronousSystematics(synchronous_gen);
  }

  template<typename ORG>
  void World<ORG>::SetPopStruct_Mixed(bool synchronous_gen) {
    pop_sizes.resize(0);
    is_synchronous = synchronous_gen;
    is_space_structured = false;
    is_pheno_structured = false;

    // -- Setup functions --
    // Append at end of population
    fun_find_inject_pos = [this](Ptr<ORG> new_org) {
      (void) new_org;
      return pop.size();
    };

    // Neighbors are anywhere in the same population.
    fun_get_neighbor = [this](WorldPosition pos) { return pos.SetIndex(GetRandomCellID()); };

    // Kill random organisms and move end into vacant position to keep pop compact.
    fun_kill_org = [this](){
      const size_t kill_id = GetRandomCellID();
      RemoveOrgAt(kill_id);
      return kill_id;
    };

    if (synchronous_gen) {
      // Append births into the next population.
      fun_find_birth_pos = [this](Ptr<ORG> new_org, WorldPosition parent_id) {
        emp_assert(new_org);                        // New organism must exist.
        return WorldPosition(pops[1].size(), 1);   // Append it to the NEXT population
      };

      SetAttribute("SynchronousGen", "True");
    } else {
      // Asynchronous: always go to a neigbor in current population.
      fun_find_birth_pos = [this](Ptr<ORG> new_org, WorldPosition parent_id) {
        return WorldPosition(fun_get_neighbor(parent_id)); // Place org in existing population.
      };
      SetAttribute("SynchronousGen", "False");
    }

    SetAttribute("PopStruct", "Mixed");
    SetSynchronousSystematics(synchronous_gen);
  }

  template<typename ORG>
  void World<ORG>::SetPopStruct_Grid(size_t width, size_t height, bool synchronous_gen) {
    Resize(width, height);
    is_synchronous = synchronous_gen;
    is_space_structured = true;
    is_pheno_structured = false;

    // -- Setup functions --
    // Inject a random position in grid
    fun_find_inject_pos = [this](Ptr<ORG> new_org) {
      (void) new_org;
      return WorldPosition(GetRandomCellID());
    };

    // neighbors are in 9-sized neighborhood.
    fun_get_neighbor = [this](WorldPosition pos) {
      emp_assert(random_ptr);
      emp_assert(pop_sizes.size() == 2);
      const size_t size_x = pop_sizes[0];
      const size_t size_y = pop_sizes[1];
      const size_t id = pos.GetIndex();
      const int offset = random_ptr->GetInt(9);
      const int rand_x = (int) (id%size_x) + offset%3 - 1;
      const int rand_y = (int) (id/size_x) + offset/3 - 1;
      const auto neighbor_id = emp::Mod(rand_x, (int) size_x) + emp::Mod(rand_y, (int) size_y) * (int)size_x;
      return pos.SetIndex(neighbor_id);
    };

    fun_kill_org = [this](){
      const size_t kill_id = GetRandomCellID();
      RemoveOrgAt(kill_id);
      return kill_id;
    };

    if (synchronous_gen) {
      // Place births in a neighboring position in the new grid.
      fun_find_birth_pos = [this](Ptr<ORG> new_org, WorldPosition parent_pos) {
        emp_assert(new_org);                                    // New organism must exist.
        WorldPosition next_pos = fun_get_neighbor(parent_pos);  // Place near parent.
        return next_pos.SetPopID(1);                            // Adjust position to next pop and place..
      };
      SetAttribute("SynchronousGen", "True");
    } else {
      // Asynchronous: always go to a neighbor in current population.
      fun_find_birth_pos = [this](Ptr<ORG> new_org, WorldPosition parent_pos) {
        return WorldPosition(fun_get_neighbor(parent_pos)); // Place org in existing population.
      };
      SetAttribute("SynchronousGen", "False");
    }

    SetAttribute("PopStruct", "Grid");
    SetSynchronousSystematics(synchronous_gen);
  }

  // Add a new data file constructed elsewhere.
  template<typename ORG>
  DataFile & World<ORG>::AddDataFile(emp::Ptr<DataFile> file) {
    size_t id = files.size();
    files.push_back(file);
    return *files[id];
  }


  // Create a new, arbitrary file.
  template<typename ORG>
  DataFile & World<ORG>::SetupFile(const std::string & filename) {
    size_t id = files.size();
    files.emplace_back();
    files[id].New(filename);
    return *files[id];
  }

  // A data file (default="fitness.csv") that contains information about the population's fitness.
  template<typename ORG>
  DataFile & World<ORG>::SetupFitnessFile(const std::string & filename, const bool & print_header) {
    auto & file = SetupFile(filename);
    auto node = GetFitnessDataNode();
    file.AddVar(update, "update", "Update");
    file.AddMean(*node, "mean_fitness", "Average organism fitness in current population.");
    file.AddMin(*node, "min_fitness", "Minimum organism fitness in current population.");
    file.AddMax(*node, "max_fitness", "Maximum organism fitness in current population.");
    file.AddInferiority(*node, "inferiority", "Average fitness / maximum fitness in current population.");
    if (print_header) file.PrintHeaderKeys();
    return file;
  }

  // A data file (default="systematics.csv") that contains information about the population's
  // phylogeny and lineages.
  template<typename ORG>
  DataFile & World<ORG>::SetupSystematicsFile(std::string label, const std::string & filename, const bool & print_header) {
    emp_assert(Has(systematics_labels, label), "Invalid systematics tracker requested.", label);
    SetupSystematicsFile(systematics_labels[label], filename, print_header);
  }

  // A data file (default="systematics.csv") that contains information about the population's
  // phylogeny and lineages.
  template<typename ORG>
  DataFile & World<ORG>::SetupSystematicsFile(size_t id, const std::string & filename, const bool & print_header) {
    emp_assert(systematics.size() > 0, "Cannot track systematics file. No systematics file to track.");
    emp_assert(id < systematics.size(), "Invalid systematics file requested to be tracked.");
    auto & file = SetupFile(filename);
    file.AddVar(update, "update", "Update");
    file.template AddFun<size_t>( [this, id](){ return systematics[id]->GetNumActive(); }, "num_taxa", "Number of unique taxonomic groups currently active." );
    file.template AddFun<size_t>( [this, id](){ return systematics[id]->GetTotalOrgs(); }, "total_orgs", "Number of organisms tracked." );
    file.template AddFun<double>( [this, id](){ return systematics[id]->GetAveDepth(); }, "ave_depth", "Average Phylogenetic Depth of Organisms." );
    file.template AddFun<size_t>( [this, id](){ return systematics[id]->GetNumRoots(); }, "num_roots", "Number of independent roots for phlogenies." );
    file.template AddFun<int>(    [this, id](){ return systematics[id]->GetMRCADepth(); }, "mrca_depth", "Phylogenetic Depth of the Most Recent Common Ancestor (-1=none)." );
    file.template AddFun<double>( [this, id](){ return systematics[id]->CalcDiversity(); }, "diversity", "Genotypic Diversity (entropy of taxa in population)." );

    if (print_header) file.PrintHeaderKeys();
    return file;
  }

  // A data file (default="population.csv") contains information about the current population.
  template<typename ORG>
  DataFile & World<ORG>::SetupPopulationFile(const std::string & filename, const bool & print_header) {
    auto & file = SetupFile(filename);
    file.AddVar(update, "update", "Update");
    file.template AddFun<size_t>( [this](){ return GetNumOrgs(); }, "num_orgs", "Number of organisms currently living in the population." );
    if (print_header) file.PrintHeaderKeys();
    return file;
  }

  template<typename ORG>
  void World<ORG>::SetSharedFitFun(const fun_calc_fitness_t & fit_fun,
                                   const fun_calc_dist_t & dist_fun,
                                   double sharing_threshold, double alpha)
  {
    fun_calc_fitness = [this, fit_fun, dist_fun, sharing_threshold, alpha](ORG & org) {
      double niche_count = 0;
      for (Ptr<ORG> org2 : pop) {
        if (!org2) continue;
        double dist = dist_fun(org, *org2);
        niche_count += std::max(1.0 - std::pow(dist/sharing_threshold, alpha), 0.0);
      }
      return fit_fun(org)/niche_count;
    };
  }

  // --- Updating the world! ---

  template<typename ORG>
  void World<ORG>::Update() {
    // 1. Send out an update signal for any external functions to trigger.
    on_update_sig.Trigger(update);

    // 2. If synchronous generations (i.e, pops[1] is not empty), move next population into
    //    place as the current popoulation.
    if (pops[1].size()) {
      // Trigger signals for orgs in next pop before they are moved into the active pop.
      for (size_t i = 0; i < pops[1].size(); i++) {
        if (!pops[1][i]) continue;
        before_placement_sig.Trigger(*pops[1][i], i);  // Trigger that org is about to be placed.
      } 

      // Clear out current pop.
      for (size_t i = 0; i < pop.size(); i++) RemoveOrgAt(i);
      pop.resize(0);
      std::swap(pops[0], pops[1]);            // Move next pop into place.

      // Update the active population.
      num_orgs = 0;
      for (size_t i = 0; i < pop.size(); i++) {
        if (!pop[i]) continue;        // Ignore empty positions.
        ++num_orgs;                   // Keep count of number of organisms
        on_placement_sig.Trigger(i);  // Trigger that organism has been placed.
      }
    }

    // 3. Handle systematics and any data files that need to be printed this update.

    // Tell systematics manager to swap next population and population
    for (Ptr<SystematicsBase<ORG>> s : systematics) {
      s->Update();
    }

    for (auto file : files) file->Update(update);

    // 4. Increment the current update number; i.e., count calls to Update().
    update++;
  }

  template<typename ORG>
  double World<ORG>::CalcFitnessOrg(ORG & org) {
    emp_assert(fun_calc_fitness);
    return fun_calc_fitness(org);
  }

  template<typename ORG>
  double World<ORG>::CalcFitnessID(size_t id) {
    if (!pop[id]) return 0.0;
    if (!cache_on) return CalcFitnessOrg(*pop[id]);
    double cur_fit = GetCache(id);
    if (cur_fit == 0.0 && pop[id]) {   // If org is non-null, but no cached fitness, calculate it!
      if (id >= fit_cache.size()) fit_cache.resize(id+1, 0.0);
      cur_fit = CalcFitnessOrg(*pop[id]);
      fit_cache[id] = cur_fit;
    }
    return cur_fit;
  }

  // Delete all organisms.
  template<typename ORG>
  void World<ORG>::Clear() {
    for (size_t pop_id = 0; pop_id < 2; pop_id++) {
      for (size_t i = 0; i < pops[pop_id].size(); i++) RemoveOrgAt(WorldPosition(i,pop_id));
      pops[pop_id].resize(0);
    }
  }

  template <typename ORG>
  void World<ORG>::Inject(const genome_t & mem, size_t copy_count) {
    for (size_t i = 0; i < copy_count; i++) {
      Ptr<ORG> new_org = NewPtr<ORG>(mem);
      inject_ready_sig.Trigger(*new_org);
      const WorldPosition pos = fun_find_inject_pos(new_org);

      if (pos.IsValid()) AddOrgAt(new_org, pos);  // If placement position is valid, do so!
      else new_org.Delete();                      // Otherwise delete the organism.
    }
  }

  template <typename ORG>
  void World<ORG>::InjectAt(const genome_t & mem, const WorldPosition pos) {
    emp_assert(pos.IsValid());
    Ptr<ORG> new_org = NewPtr<ORG>(mem);
    inject_ready_sig.Trigger(*new_org);
    AddOrgAt(new_org, pos);
  }

  template <typename ORG>
  template <typename... ARGS>
  void World<ORG>::InjectRandomOrg(ARGS &&... args) {
    emp_assert(random_ptr != nullptr && "InjectRandomOrg() requires active random_ptr");
    Ptr<ORG> new_org = NewPtr<ORG>(*random_ptr, std::forward<ARGS>(args)...);
    inject_ready_sig.Trigger(*new_org);
    const WorldPosition pos = fun_find_inject_pos(new_org);

    if (pos.IsValid()) AddOrgAt(new_org, pos);  // If placement position is valid, do so!
    else new_org.Delete();                      // Otherwise delete the organism.
  }

  // Give birth to (potentially) multiple offspring; return position of last placed.
  // Triggers 'before repro' signal on parent (once) and 'offspring ready' on each offspring.
  // Additional signal triggers occur in AddOrgAt.
  template <typename ORG>
  WorldPosition World<ORG>::DoBirth(const genome_t & mem, size_t parent_pos, size_t copy_count) {
    before_repro_sig.Trigger(parent_pos);
    WorldPosition pos;                                        // Position of each offspring placed.
    for (size_t i = 0; i < copy_count; i++) {                 // Loop through offspring, adding each
      Ptr<ORG> new_org = NewPtr<ORG>(mem);
      offspring_ready_sig.Trigger(*new_org);
<<<<<<< HEAD
      const OrgPosition pos = fun_add_birth(new_org, parent_pos);
      if (pos.IsActive()) {
        org_placement_sig.Trigger(pos.GetIndex());
        // SetupOrg(*new_org, &callbacks, pos);
      } else if (!pos.IsValid()) {
        // Organism failed to be placed in the population.  Delete it.
        new_org.Delete();
      }
=======
      pos = fun_find_birth_pos(new_org, parent_pos);

      if (pos.IsValid()) AddOrgAt(new_org, pos, parent_pos);  // If placement pos is valid, do so!
      else new_org.Delete();                                  // Otherwise delete the organism.
>>>>>>> c70922e4
    }
    return pos;
  }

  template<typename ORG>
  void World<ORG>::SetRandom(Random & r) {
    if (random_owner) random_ptr.Delete();
    random_ptr = &r;
    random_owner = false;
  }

  template<typename ORG>
  void World<ORG>::NewRandom(int seed) {
    if (random_owner) random_ptr.Delete();
    random_ptr.New(seed);
    random_owner = true;
  }

  // Get random *occupied* cell.
  template<typename ORG>
  size_t World<ORG>::GetRandomOrgID() {
    emp_assert(num_orgs > 0); // Make sure it's possible to find an organism!
    size_t pos = random_ptr->GetUInt(0, pop.size());
    while (pop[pos] == nullptr) pos = random_ptr->GetUInt(0, pop.size());
    return pos;
  }

  // Find ALL cell IDs the return true in the filter.
  template<typename ORG>
  emp::vector<size_t> World<ORG>::FindCellIDs(const std::function<bool(ORG*)> & filter) {
    emp::vector<size_t> valid_IDs(0);
    for (size_t i = 0; i < pop.size(); i++) {
      if (filter(pop[i].Raw())) valid_IDs.push_back(i);
    }
    return valid_IDs;
  }

  // Run population through a bottleneck to (probably) shrink it.
  template<typename ORG>
  void World<ORG>::DoBottleneck(const size_t new_size, bool choose_random) {
    if (new_size >= num_orgs) return;  // No bottleneck needed!

    if (is_space_structured || is_pheno_structured) {
      // @CAO: Need to implement bottlenecks for structured populations.
      emp_assert(false, "Not implemented yet.");
    } else {
      // If we are supposed to keep only random organisms, shuffle the beginning into place!
      if (choose_random) {
        for (size_t to = 0; to < new_size; to++) {
          const size_t from = random_ptr->GetUInt(to, pop.size());
          if (from == to) continue;
          Swap(to, from);
        }
      }

      // Clear out all of the organisms we are removing and shrink the population.
      for (size_t i = new_size; i < pop.size(); ++i) RemoveOrgAt(i);
      pop.resize(new_size);
      ClearCache();
    }
  }

  template<typename ORG>
  void World<ORG>::SerialTransfer(const double keep_frac) {
    emp_assert(keep_frac >= 0.0 && keep_frac <= 1.0, keep_frac);

    // For a structured population, test position-by-position.
    if (is_space_structured || is_pheno_structured) {
      // Loop over the current population to clear out anyone who fails to be transferred.
      const double remove_frac = 1.0 - keep_frac;
      for (size_t i = 0; i < pop.size(); ++i) {
        if (random_ptr->P(remove_frac)) {
          RemoveOrgAt(i);
          ClearCache(i);
        }
      }
    }

    // For an unstructured population, keep all living organisms at the beginning.
    else {
      size_t live_pos = 0;
      for (size_t test_pos = 0; test_pos < pop.size(); test_pos++) {
        // If this organism is kept, keep it compact with the others.
        if (random_ptr->P(keep_frac)) {
          Swap(live_pos, test_pos);
          live_pos++;
        }

        // This organism didn't make the cut; kill it.
        else RemoveOrgAt(test_pos);
      }

      // Reflect the new population size.
      pop.resize(live_pos);
      ClearCache();
    }
  }

  template<typename ORG>
  void World<ORG>::Print(std::ostream & os, const std::string & empty, const std::string & spacer) {
    for (Ptr<ORG> org : pop) {
      if (org) os << fun_print_org(*org, os);
      else os << empty;
      os << spacer;
    }
  }

  template<typename ORG>
  void World<ORG>::PrintOrgCounts(std::ostream & os) {
    std::map<ORG,size_t> org_counts;
    for (Ptr<ORG> org : pop) if (org) org_counts[*org] = 0;  // Initialize needed entries
    for (Ptr<ORG> org : pop) if (org) org_counts[*org] += 1; // Count actual types.
    for (auto x : org_counts) {
      ORG cur_org = x.first;
      fun_print_org(cur_org, os);
      os << " : " << x.second << std::endl;
    }
  }

  template<typename ORG>
  void World<ORG>::PrintGrid(std::ostream& os,
                             const std::string & empty, const std::string & spacer) {
    emp_assert(pop_sizes.size() == 2);
    const size_t size_x = pop_sizes[0];
    const size_t size_y = pop_sizes[1];
    for (size_t y=0; y < size_y; y++) {
      for (size_t x = 0; x < size_x; x++) {
        Ptr<ORG> org = GetOrgPtr(x+y*size_x);
        if (org) fun_print_org(*org, os);
        else os << empty;
        os << spacer;
      }
      os << std::endl;
    }
  }

}

#endif<|MERGE_RESOLUTION|>--- conflicted
+++ resolved
@@ -1247,21 +1247,10 @@
     for (size_t i = 0; i < copy_count; i++) {                 // Loop through offspring, adding each
       Ptr<ORG> new_org = NewPtr<ORG>(mem);
       offspring_ready_sig.Trigger(*new_org);
-<<<<<<< HEAD
-      const OrgPosition pos = fun_add_birth(new_org, parent_pos);
-      if (pos.IsActive()) {
-        org_placement_sig.Trigger(pos.GetIndex());
-        // SetupOrg(*new_org, &callbacks, pos);
-      } else if (!pos.IsValid()) {
-        // Organism failed to be placed in the population.  Delete it.
-        new_org.Delete();
-      }
-=======
       pos = fun_find_birth_pos(new_org, parent_pos);
 
       if (pos.IsValid()) AddOrgAt(new_org, pos, parent_pos);  // If placement pos is valid, do so!
       else new_org.Delete();                                  // Otherwise delete the organism.
->>>>>>> c70922e4
     }
     return pos;
   }
