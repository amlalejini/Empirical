--- conflicted
+++ resolved
@@ -210,7 +210,8 @@
 
     SystematicsBase(bool _active=true, bool _anc=true, bool _all=false, bool _pos=true)
       : store_active(_active), store_ancestors(_anc), store_outside(_all)
-      , archive(store_ancestors || store_outside), store_position(_pos), track_synchronous(false) { ; }
+      , archive(store_ancestors || store_outside), store_position(_pos), track_synchronous(false)
+      , org_count(0), total_depth(0), num_roots(0), next_id(0) { ; }
 
     virtual ~SystematicsBase(){;}
 
@@ -510,7 +511,7 @@
 
         emp_assert(test_taxon->GetOriginationTime() != -1 && 
                   "Invalid time - are you passing time to rg?");
-
+        
         depth += time - test_taxon->GetOriginationTime();
         // std::cout << "Tax: " << test_taxon->GetID() << " depth: " << depth << " time: " << time  << " Orig: " << test_taxon->GetOriginationTime() << " divisor: " << divisor << std::endl;
         time = test_taxon->GetOriginationTime();
@@ -1060,15 +1061,9 @@
   }
 
   // Calculate the genetic diversity of the population.
-<<<<<<< HEAD
   template <typename ORG, typename ORG_INFO, typename DATA_STRUCT>
   double Systematics<ORG, ORG_INFO, DATA_STRUCT>::CalcDiversity() const {
-    return emp::Entropy(active_taxa, [](Ptr<taxon_t> x){ return x->GetNumOrgs(); }, org_count);
-=======
-  template <typename ORG_INFO>
-  double Systematics<ORG_INFO>::CalcDiversity() {
     return emp::Entropy(active_taxa, [](Ptr<taxon_t> x){ return x->GetNumOrgs(); }, (double) org_count);
->>>>>>> 416c2832
   }
 
 }
