//  This file is part of Empirical, https://github.com/devosoft/Empirical
//  Copyright (C) Michigan State University, 2016.
//  Released under the MIT Software license; see doc/LICENSE
//
//
//  This file defines a World template for use in evolutionary algorithms.
//
//  The template *must* define ORG to identify the type of organism in the population.
//  The template *config* also be passed in any number of MANAGERS.
//
//  ORG can be any object type with the following properties:
//  * The copy constructor must work.
//
//  MANAGERS handle specific aspects of how the world should function, such as organism
//  placement in the population, systematics tracking, environmental resources, etc.
//
//    PopulationManager.h defines:
//      PopulationManager_Base<ORG>            -- Continuous generations
//      PopulationManager_EA<ORG>              -- Synchronous generations
//      PopulationManager_SerialTransfer<ORG>  -- Sequential bottlenecks
//
//  SIGNALS that will be triggered associated with world can customize behaviors.  Note that
//  all signal names must be prefixed with the world name so that the correct world is used.
//
//      ::before-repro(int parent_position)   Trigger: Immediately prior to producing offspring
//      ::offspring-ready(ORG * offspring)    Trigger: Offspring about to enter population
//      ::inject-ready(ORG * new_organism)    Trigger: New org about to be added to population
//      ::org-placement(int org_position)     Trigger: Organism has been added to population
//
//  Organisms can also trigger signals to affect the world.
//
//      ::do-repro(int org_id)                Trigger to initiate reproduction
//      ::do-symbiont_repro(int host_id)      Trigger to initiate symbiont reproduction
//
// Constructors:
//  World(const std::string & world_name="emp::evo::World")
//  World(int random_seed, const std::string & world_name="emp::evo::World")
//  World(emp::Random & random, const std::string & world_name="emp::evo::World")
//     world_name is prepended before all signal names.
//     random is used as a random number generator.
//
// Accessors
//  int GetSize() const
//  ORG & operator[](int i)
//  const std::function<double(ORG*)> & GetDefaultFitnessFun() const
//  const std::function<bool(ORG*)> & GetDefaultMutationFun() const
//  void SetDefaultFitnessFun(const std::function<double(ORG*)> & f)
//  void SetDefaultMutationFun(const std::function<bool(ORG*)> & f)
//
// Population Building
//  void Clear()                                           - Clear all organisms in population
//  void Insert(const ORG & mem, int copy_count=1)      - Insert a copy of an individual
//  void Insert(Random & random, ARGS... args)             - Insert a random organism
//  void InsertRandomOrg(ARGS... args)
//  void InsertNext(const ORG & mem, int copy_count=1)  - Insert into NEXT GENERATION of pop
//
// Organism Variation
//  int MutatePop(std::function<bool(ORG*)> mut_fun, int first_mut=0, int last_mut=-1)
//  int MutatePop(int first_mut=0, int last_mut=-1)
//
// Selection Mechanisms
//  void EliteSelect(std::function<double(ORG*)> fit_fun, int e_count=1, int copy_count=1)
//  void EliteSelect(int e_count=1, int copy_count=1)
//
//  void TournamentSelect(std::function<double(ORG*)> fit_fun, int t_size, int tourny_count=1)
//  void TournamentSelect(int t_size, int tourny_count=1)
//  void RunTournament(emp::vector<double> fitness, int t_size, int tourny_count=1)
//
//  void FitnessSharingTournamentSelect(std::function<double(ORG*)> fit_fun,
//          std::function<double(ORG*, ORG*)> dist_fun,
//          double sharing_threshhold, double alpha,
//          int t_size, int tourny_count=1)
//  void FitnessSharingTournamentSelect(std::function<double(ORG*, ORG*)>
//          dist_fun, double sharing_threshold,
//          double alpha, int t_size,
//          int tourny_count=1)
//
// Advancing Time
//  void Update()                  -- Shift to the next generation.
//  void Execute(ARGS... args)     -- Execute each organism in the population.


#ifndef EMP_EVO_WORLD_H
#define EMP_EVO_WORLD_H

#include <functional>
#include <map>

#include "../tools/assert.h"
#include "../tools/Random.h"
#include "../tools/reflection.h"
#include "../tools/vector.h"


#include "OrgSignals.h"
#include "OrgManager.h"
#include "PopulationManager.h"
#include "StatsManager.h"
#include "LineageTracker.h"


// Macro to add class elements associated with a dynamic function call.
// For example, if you wanted to be able to have a dynamic fitness function, you would call:
//
//   EMP_SETUP_EVO_WORLD_DEFAULT(default_fit_fun, Fitness, double)
//
// This macro will create a function object called "default_fit_fun), which takes a pointer
// to a member and converts it into a double value representing fitness.
//
// It will also create member fuctions in the world:
//   Setup_Fitness()  -- call in Setup to make sure we use ORG.Fitness() if it exists.
//   GetDefaultFitnessFun()  -- Return the current default fitness function being used.
//   SetDefaultFitnessFun(new_fun)  -- Set the default fitness function to be new_fun.

#define EMP_EVO_FORWARD(FUN, TARGET) \
template <typename... T> void FUN(T &&... args) { TARGET.FUN(std::forward<T>(args)...); }

#define EMP_EVO_FORWARD_2(FUN, TARGET1, TARGET2)  \
template <typename... T> void FUN(T &&... args) { \
    TARGET1.FUN(std::forward<T>(args)...);        \
    TARGET2.FUN(std::forward<T>(args)...);        \
}

#define EMP_EVO_FORWARD_3(FUN, TARGET1, TARGET2, TARGET3) \
template <typename... T> void FUN(T &&... args) {         \
    TARGET1.FUN(std::forward<T>(args)...);                \
    TARGET2.FUN(std::forward<T>(args)...);                \
    TARGET3.FUN(std::forward<T>(args)...);                \
}

namespace emp {
namespace evo {


  EMP_SETUP_TYPE_SELECTOR(SelectPopManager, emp_is_population_manager);
  EMP_SETUP_TYPE_SELECTOR(SelectOrgManager, emp_is_organism_manager);
  EMP_SETUP_TYPE_SELECTOR(SelectStatsManager, emp_is_stats_manager);
  EMP_SETUP_TYPE_SELECTOR(SelectLineageManager, emp_is_lineage_manager);

  template <typename POP_MANAGER> class PopulationIterator;

  // Main world class...
  template <typename ORG, typename... MANAGERS>
  class World {
  public:
    // Build managers...
    AdaptTemplate<typename SelectPopManager<MANAGERS...,PopBasic>::type, ORG> popM;
    AdaptTemplate<typename SelectOrgManager<MANAGERS...,OrgMDynamic>::type, ORG> orgM;
    AdaptTemplate<typename SelectStatsManager<MANAGERS...,NullStats >::type, decltype(popM)> statsM;

    //Create a lineage manager if the stats manager needs it or if the user asked for it
    EMP_CHOOSE_MEMBER_TYPE(DefaultLineage, lineage_type, LineageNull, decltype(statsM));
    AdaptTemplate<typename SelectLineageManager<MANAGERS...,DefaultLineage>::type, decltype(popM)> lineageM;

    Random * random_ptr;
    bool random_owner;
    int update = 0;
    using iterator = PopulationIterator<decltype(popM)>;

    // Signals triggered by the world.
    Signal<int> before_repro_sig;       // Trigger: Immediately prior to producing offspring
    Signal<ORG *> offspring_ready_sig;  // Trigger: Offspring about to enter population
    Signal<ORG *> inject_ready_sig;        // Trigger: New org about to be added to population
    Signal<int> org_placement_sig;         // Trigger: Organism has been added to population
    Signal<int> on_update_sig;         // Trigger: Organism has been added to population

    // Determine the callback type; by default this will be OrgSignals_NONE, but it can be
    // overridden by setting the type callback_t in the organism class.
    EMP_CHOOSE_MEMBER_TYPE(callback_t, callback_t, OrgSignals_NONE, ORG);
    callback_t callbacks;

    // Build a Setup method in world that calls .Setup() on whatever is passed in, but
    // only if it exists.
    EMP_CREATE_OPTIONAL_METHOD(SetupOrg, Setup);


    void SetupCallbacks(OrgSignals_NONE &) { ; }
    void SetupCallbacks(OrgSignals_Basic & sigs) {
      sigs.repro_sig.AddAction([this](int id){DoRepro(id);});
    }
    void SetupCallbacks(OrgSignals_Eco & sigs) {
      sigs.repro_sig.AddAction([this](int id){DoRepro(id);});
      sigs.symbiont_repro_sig.AddAction([this](int id){DoSymbiontRepro(id);});
    }

    void SetupWorld(const std::string & world_name) {
      this->pop_name = world_name;
      SetupCallbacks(callbacks);
      popM.SetRandom(random_ptr);
      lineageM.Setup(this);
      statsM.Setup(this);
    }

  public:
    World(emp::Random * r_ptr, const std::string & pop_name=GenerateSignalName("emp::evo::World"))
      : random_ptr(r_ptr), random_owner(false)
      , before_repro_sig(to_string(pop_name,"::before-repro"))
      , offspring_ready_sig(to_string(pop_name,"::offspring-ready"))
      , inject_ready_sig(to_string(pop_name,"::inject-ready"))
      , org_placement_sig(to_string(pop_name,"::org-placement"))
      , on_update_sig(to_string(pop_name,"::on-update"))
      , callbacks(pop_name) { SetupWorld(pop_name);}

    World(int seed=-1, const std::string & pop_name=GenerateSignalName("emp::evo::World"))
      : World(new Random(seed), pop_name) { random_owner = true; }
    World(emp::Random & random, const std::string & pop_name=GenerateSignalName("emp::evo::World"))
      : World(&random, pop_name) { ; }
    World(const World &) = delete;
    ~World() { Clear(); if (random_owner) delete random_ptr; }
    World & operator=(const World &) = delete;

    std::string pop_name;
    int GetSize() const { return (int) popM.size(); }
    ORG & operator[](int i) { return *(popM[i]); }
    const ORG & operator[](int i) const { return *(popM[i]); }
    bool IsOccupied(int i) const { return popM[i] != nullptr; }
    iterator begin(){return PopulationIterator<decltype(popM)>(&popM, 0);}
    iterator end(){return PopulationIterator<decltype(popM)>(&popM, popM.size());}

    void Clear() { popM.Clear(); }

    Random & GetRandom() { return *random_ptr; }
    void SetRandom(Random & random) { if (random_owner) delete random_ptr; random_ptr = &random; }
    void ResetRandom(int seed=-1) { SetRandom(*(new Random(seed))); }

    // Forward function calls to appropriate internal objects
    EMP_EVO_FORWARD(ConfigPop, popM);
    EMP_EVO_FORWARD_2(SetDefaultFitnessFun, orgM, statsM);
    EMP_EVO_FORWARD(SetDefaultMutateFun, orgM);

    LinkKey OnBeforeRepro(std::function<void(int)> fun) { return before_repro_sig.AddAction(fun); }
    LinkKey OnOffspringReady(std::function<void(ORG *)> fun) { return offspring_ready_sig.AddAction(fun); }
    LinkKey OnInjectReady(std::function<void(ORG *)> fun) { return inject_ready_sig.AddAction(fun); }
    LinkKey OnOrgPlacement(std::function<void(int)> fun) { return org_placement_sig.AddAction(fun); }
    LinkKey OnUpdate(std::function<void(int)> fun) { return on_update_sig.AddAction(fun); }

    std::function<double(ORG *)> GetFitFun(){return orgM.GetFitFun();}

    // All additions to the population must go through one of the following Insert methods

    void Insert(const ORG & mem, int copy_count=1) {
      for (int i = 0; i < copy_count; i++) {
        ORG * new_org = new ORG(mem);
        inject_ready_sig.Trigger(new_org);
        const int pos = popM.AddOrg(new_org);
        SetupOrg(*new_org, &callbacks, pos);
        org_placement_sig.Trigger(pos);
      }
    }
    template <typename... ARGS>
    void InsertRandomOrg(ARGS... args) {
      emp_assert(random_ptr != nullptr && "InsertRandomOrg() requires active random_ptr");
      ORG * new_org = new ORG(*random_ptr, std::forward<ARGS>(args)...);
      inject_ready_sig.Trigger(new_org);
      const int pos = popM.AddOrg(new_org);
      SetupOrg(*new_org, &callbacks, pos);
      org_placement_sig.Trigger(pos);
    }
<<<<<<< HEAD
    void InsertBirth(const ORG  mem, int parent_pos, int copy_count=1) {
=======
    void InsertBirth(const ORG mem, int parent_pos, int copy_count=1) {
>>>>>>> ca0a398c
      before_repro_sig.Trigger(parent_pos);
      for (int i = 0; i < copy_count; i++) {
        ORG * new_org = new ORG(mem);
        offspring_ready_sig.Trigger(new_org);
        const int pos = popM.AddOrgBirth(new_org, parent_pos);
        SetupOrg(*new_org, &callbacks, pos);
        org_placement_sig.Trigger(pos);
      }
    }


    void DoRepro(int id) {
      emp_assert(random_ptr != nullptr && "DoRepro() requires a random number generator.");
      // std::cout << "Repro " << id << std::endl;
      before_repro_sig.Trigger(id);
      InsertBirth(*(popM[id]), id, 1);

    }

    void DoSymbiontRepro(int id) {
      emp_assert(random_ptr != nullptr && "DoSymbiontRepro() requires a random number generator.");
      // std::cout << "SymbRepro " << id << std::endl;

      // @CAO For the moment, assume random replacement (in the future, make pop_manager handle it)
      const int target_id = random_ptr->GetInt((int) popM.size());

      // Copy the symbiont into the target.
      const auto & symbiont = popM[id]->GetSymbiont();
      popM[target_id]->InjectSymbiont(symbiont, *random_ptr);
    }

    // Mutations for the next generation (count number of mutated organisms)
    int MutatePop(std::function<bool(ORG*,emp::Random&)> mut_fun,
                  int first_mut=0, int last_mut=-1) {
      emp_assert(mut_fun);
      emp_assert(random_ptr != nullptr && "Mutate() requires active random_ptr");
      if (last_mut == -1) last_mut = (int) popM.size();
      int mut_count = 0;
      for (int i = first_mut; i < last_mut; i++) {
        if (this->IsOccupied(i)){
          if (mut_fun(popM[i], *random_ptr)) {
            mut_count++;
          }
        }
      }
      return mut_count;
    }

    int MutatePop(const int first_mut=0, const int last_mut=-1) {
      return MutatePop(orgM.GetMutFun(), first_mut, last_mut);
    }

    void Print(std::ostream & os=std::cout, const std::string & empty="X", const std::string & spacer=" ") {
      popM.Print(os, empty, spacer);
    }

    //Helper function to return PopulationManager indices of
    //all organisms that are not null
    emp::vector<int> GetValidOrgIndices(){
      emp::vector<int> valid_orgs(0);
      for (int i = 0; i < popM.size(); i++){
        if (this->IsOccupied(i)){
          valid_orgs.push_back(i);
        }
      }
      return valid_orgs;
    }

    // Selection mechanisms choose organisms for the next generation.

    // Elite Selection picks a set of the most fit individuals from the population to move to
    // the next generation.  Find top e_count individuals and make copy_count copies of each.
    void EliteSelect(std::function<double(ORG*)> fit_fun, int e_count=1, int copy_count=1) {
      emp_assert(fit_fun);
      emp_assert(e_count > 0 && e_count <= (int) popM.size());
      // Load the population into a multimap, sorted by fitness.
      std::multimap<double, int> fit_map;
      for (int i = 0; i < (int) popM.size(); i++) {
        if (this->IsOccupied(i)){
          fit_map.insert( std::make_pair(fit_fun(popM[i]), i) );
        }
      }

      // Grab the top fitnesses and move them into the next generation.
      auto m = fit_map.rbegin();
      for (int i = 0; i < e_count; i++) {
        InsertBirth( *(popM[m->second]), m->second, copy_count);
        ++m;
      }
    }

    // Elite Selection can use the default fitness function.
    void EliteSelect(int e_count=1, int copy_count=1) {
      EliteSelect(orgM.GetFitFun(), e_count, copy_count);
    }

    // Tournament Selection create a tournament with a random sub-set of organisms,
    // finds the one with the highest fitness, and moves it to the next generation.
    // User provides the fitness function, the tournament size, and (optionally) the
    // number of tournaments to run.
    void TournamentSelect(std::function<double(ORG*)> fit_fun, int t_size,
        int tourny_count=1, bool precalc_fitness=true) {
      emp_assert(fit_fun);
      emp_assert(t_size > 0 && t_size <= (int) popM.size(), t_size, popM.size());

      if (precalc_fitness && t_size * tourny_count * 2 >= (int) popM.size()) {
        // Pre-calculate fitnesses.
        emp::vector<int> valid_orgs = GetValidOrgIndices();
        emp::vector<double> fitness(valid_orgs.size());
        for (int i = 0; i < (int) valid_orgs.size(); ++i){
             fitness[i] = fit_fun(popM[valid_orgs[i]]);
         }
        RunTournament(fitness, t_size, tourny_count);
      }
      else RunTournament(fit_fun, t_size, tourny_count);
    }

    // Tournament Selection can use the default fitness function.
    void TournamentSelect(int t_size, int tourny_count=1) {
      TournamentSelect(orgM.GetFitFun(), t_size, tourny_count);
    }

    // Helper function to run a tournament when fitness is pre-calculated
    void RunTournament(const emp::vector<double> & fitness, int t_size, int tourny_count=1){
      emp_assert(random_ptr != nullptr && "TournamentSelect() requires active random_ptr");

      emp::vector<int> valid_orgs = GetValidOrgIndices();

      for (int T = 0; T < tourny_count; T++) {
        emp::vector<int> entries = Choose(*random_ptr, valid_orgs.size(), t_size);
        Shuffle(*random_ptr, entries);
        double best_fit = fitness[entries[0]];
        int best_id = valid_orgs[entries[0]];

        // Search for a higher fit org in the tournament.
        for (int i = 1; i < t_size; i++) {
          const double cur_fit = fitness[entries[i]];
          if (cur_fit > best_fit) {
            best_fit = cur_fit;
            best_id = valid_orgs[entries[i]];
          }
        }

        // Place the highest fitness into the next generation!
        InsertBirth( *(popM[best_id]), best_id, 1 );
      }
    }

    // Helper function to run a tournament when fitness is NOT pre-calculated
    void RunTournament(std::function<double(ORG*)> fit_fun, int t_size, int tourny_count=1){
      emp_assert(random_ptr != nullptr && "TournamentSelect() requires active random_ptr");

      //This technique for avoiding null orgs can probably be improved
      //once org managers are handling that
      emp::vector<int> valid_orgs = GetValidOrgIndices();

      for (int T = 0; T < tourny_count; T++) {
        emp::vector<int> entries = Choose(*random_ptr, valid_orgs.size(), t_size);
        Shuffle(*random_ptr, entries);
        double best_fit = fit_fun(popM[valid_orgs[entries[0]]]);
        int best_id = valid_orgs[entries[0]];

        // Search for a higher fit org in the tournament.
        for (int i = 1; i < t_size; i++) {
          const double cur_fit = fit_fun(popM[valid_orgs[entries[i]]]);
          if (cur_fit > best_fit) {
            best_fit = cur_fit;
            best_id = valid_orgs[entries[i]];
          }
        }

        // Place the highest fitness into the next generation!
        InsertBirth( *(popM[best_id]), best_id, 1 );
      }
    }


    // Run tournament selection with fitnesses adjusted by Goldberg and
    // Richardson's fitness sharing function (1987)
    // Requires a distance function that is valid for members of the population,
    // a sharing threshold (sigma share) that defines which members are
    // in the same niche, and a value of alpha (which controls the shape of
    // the fitness sharing curve
    void FitnessSharingTournamentSelect(std::function<double(ORG*)> fit_fun,
          std::function<double(ORG*, ORG*)> dist_fun,
          double sharing_threshhold, double alpha,
          int t_size, int tourny_count=1)
    {
      emp_assert(t_size > 0 && t_size <= (int) popM.size());

      // Pre-calculate fitnesses.
      emp::vector<double> fitness(popM.size());
      for (int i = 0; i < (int) popM.size(); ++i) {
        double niche_count = 0;
        for (int j = 0; j < (int) popM.size(); ++j) {
          double dij = dist_fun(popM[i], popM[j]);
          niche_count += std::max(1 - std::pow(dij/sharing_threshhold, alpha), 0.0);
        }
        fitness[i] = fit_fun(popM[i])/niche_count;
      }

      RunTournament(fitness, t_size, tourny_count);
    }

    // Fitness sharing Tournament Selection can use the default fitness function
    void FitnessSharingTournamentSelect(std::function<double(ORG*, ORG*)>
          dist_fun, double sharing_threshold,
          double alpha, int t_size,
          int tourny_count=1) {
      TournamentSelect(orgM.GetFitFun(), dist_fun, sharing_threshold, alpha, t_size, tourny_count);
    }


    // Update() moves the next population to the current position, managing memory as needed.
    void Update() {
      on_update_sig.Trigger(update);
      update++;
      popM.Update();
    }


    // Execute() runs the Execute() method on all organisms in the population, forwarding
    // any arguments.
    template <typename... ARGS>
    void Execute(ARGS... args) {
      popM.Execute(std::forward<ARGS>(args)...);
    }

  };

  // Setup a pre-build EAWorld that automatically uses synchronous generations.
  template <typename ORG, typename... MANAGERS>
  using EAWorld = World<ORG, MANAGERS..., PopulationManager_EA<ORG>>;

  template <typename ORG, typename... MANAGERS>
  using GridWorld = World<ORG, MANAGERS..., PopulationManager_Grid<ORG>>;

}  // END evo namespace
}  // END emp namespace

#endif<|MERGE_RESOLUTION|>--- conflicted
+++ resolved
@@ -256,11 +256,8 @@
       SetupOrg(*new_org, &callbacks, pos);
       org_placement_sig.Trigger(pos);
     }
-<<<<<<< HEAD
-    void InsertBirth(const ORG  mem, int parent_pos, int copy_count=1) {
-=======
+
     void InsertBirth(const ORG mem, int parent_pos, int copy_count=1) {
->>>>>>> ca0a398c
       before_repro_sig.Trigger(parent_pos);
       for (int i = 0; i < copy_count; i++) {
         ORG * new_org = new ORG(mem);
