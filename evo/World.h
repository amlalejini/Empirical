//  This file is part of Empirical, https://github.com/devosoft/Empirical
//  Copyright (C) Michigan State University, 2016.
//  Released under the MIT Software license; see doc/LICENSE
//
//
//  This file defines a World template for use in evolutionary algorithms.
//
//  The template *must* define ORG to identify the type of organism in the population.
//  The template *config* also be passed in any number of MANAGERS.
//
//  ORG can be any object type with the following properties:
//  * The copy constructor must work.
//
//  MANAGERS handle specific aspects of how the world should function, such as organism
//  placement in the population, systematics tracking, environmental resources, etc.
//
//    PopulationManager.h defines:
//      PopulationManager_Base<ORG>            -- Continuous generations
//      PopulationManager_EA<ORG>              -- Synchronous generations
//      PopulationManager_SerialTransfer<ORG>  -- Sequential bottlenecks
//
//  SIGNALS that will be triggered associated with world can customize behaviors.  Note that
//  all signal names must be prefixed with the world name so that the correct world is used.
//
//      ::before-repro(int parent_position)   Trigger: Immediately prior to producing offspring
//      ::offspring-ready(ORG * offspring)    Trigger: Offspring about to enter population
//      ::inject-ready(ORG * new_organism)    Trigger: New org about to be added to population
//      ::org-placement(int org_position)     Trigger: Organism has been added to population
//
//  Organisms can also trigger signals to affect the world.
//
//      ::do-repro(int org_id)                Trigger to initiate reproduction
//      ::do-symbiont_repro(int host_id)      Trigger to initiate symbiont reproduction
//
// Constructors:
//  World(const std::string & world_name="emp::evo::World")
//  World(int random_seed, const std::string & world_name="emp::evo::World")
//  World(emp::Random & random, const std::string & world_name="emp::evo::World")
//     world_name is prepended before all signal names.
//     random is used as a random number generator.
//
// Accessors
//  int GetSize() const
//  ORG & operator[](int i)
//  const std::function<double(ORG*)> & GetDefaultFitnessFun() const
//  const std::function<bool(ORG*)> & GetDefaultMutationFun() const
//  void SetDefaultFitnessFun(const std::function<double(ORG*)> & f)
//  void SetDefaultMutationFun(const std::function<bool(ORG*)> & f)
//
// Population Building
//  void Clear()                                           - Clear all organisms in population
//  void Insert(const ORG & mem, int copy_count=1)      - Insert a copy of an individual
//  void Insert(Random & random, ARGS... args)             - Insert a random organism
//  void InsertRandomOrg(ARGS... args)
//  void InsertNext(const ORG & mem, int copy_count=1)  - Insert into NEXT GENERATION of pop
//
// Organism Variation
//  int MutatePop(std::function<bool(ORG*)> mut_fun, int first_mut=0, int last_mut=-1)
//  int MutatePop(int first_mut=0, int last_mut=-1)
//
// Selection Mechanisms
//  void EliteSelect(std::function<double(ORG*)> fit_fun, int e_count=1, int copy_count=1)
//  void EliteSelect(int e_count=1, int copy_count=1)
//
//  void TournamentSelect(std::function<double(ORG*)> fit_fun, int t_size, int tourny_count=1)
//  void TournamentSelect(int t_size, int tourny_count=1)
//  void RunTournament(emp::vector<double> fitness, int t_size, int tourny_count=1)
//
//  void FitnessSharingTournamentSelect(std::function<double(ORG*)> fit_fun,
//          std::function<double(ORG*, ORG*)> dist_fun,
//          double sharing_threshhold, double alpha,
//          int t_size, int tourny_count=1)
//  void FitnessSharingTournamentSelect(std::function<double(ORG*, ORG*)>
//          dist_fun, double sharing_threshold,
//          double alpha, int t_size,
//          int tourny_count=1)
//
// Advancing Time
//  void Update()                  -- Shift to the next generation.
//  void Execute(ARGS... args)     -- Execute each organism in the population.


#ifndef EMP_EVO_WORLD_H
#define EMP_EVO_WORLD_H

#include <functional>
#include <map>

#include "../tools/assert.h"
#include "../tools/Random.h"
#include "../tools/reflection.h"
#include "../tools/vector.h"

#include "OrgSignals.h"
#include "OrgManager.h"
#include "PopulationManager.h"

// Macro to add class elements associated with a dynamic function call.
// For example, if you wanted to be able to have a dynamic fitness function, you would call:
//
//   EMP_SETUP_EVO_WORLD_DEFAULT(default_fit_fun, Fitness, double)
//
// This macro will create a function object called "default_fit_fun), which takes a pointer
// to a member and converts it into a double value representing fitness.
//
// It will also create member fuctions in the world:
//   Setup_Fitness()  -- call in Setup to make sure we use ORG.Fitness() if it exists.
//   GetDefaultFitnessFun()  -- Return the current default fitness function being used.
//   SetDefaultFitnessFun(new_fun)  -- Set the default fitness function to be new_fun.

#define EMP_EVO_FORWARD(FUN, TARGET) \
template <typename... T> void FUN(T &&... args) { TARGET.FUN(std::forward<T>(args)...); }

namespace emp {
namespace evo {

  EMP_SETUP_TYPE_SELECTOR(SelectPopManager, emp_is_population_manager);
  EMP_SETUP_TYPE_SELECTOR(SelectOrgManager, emp_is_organism_manager);

  // Main world class...
  template <typename ORG, typename... MANAGERS>
  class World {
  protected:
    // Build managers...
    AdaptTemplate<typename SelectPopManager<MANAGERS...,PopBasic>::type, ORG> popM;
    AdaptTemplate<typename SelectOrgManager<MANAGERS...,OrgMDynamic>::type, ORG> orgM;

    Random * random_ptr;
    bool random_owner;
    int update = 0;

    // Signals triggered by the world.
    Signal<int> before_repro_sig;       // Trigger: Immediately prior to producing offspring
    Signal<ORG *> offspring_ready_sig;  // Trigger: Offspring about to enter population
    Signal<ORG *> inject_ready_sig;        // Trigger: New org about to be added to population
    Signal<int> org_placement_sig;         // Trigger: Organism has been added to population
    Signal<int> on_update_sig;         // Trigger: Organism has been added to population

    // Determine the callback type; by default this will be OrgSignals_NONE, but it can be
    // overridden by setting the type callback_t in the organism class.
    EMP_CHOOSE_MEMBER_TYPE(callback_t, callback_t, OrgSignals_NONE, ORG);
    callback_t callbacks;

    // Build a Setup method in world that calls .Setup() on whatever is passed in, but
    // only if it exists.
    EMP_CREATE_OPTIONAL_METHOD(SetupOrg, Setup);


    void SetupCallbacks(OrgSignals_NONE &) { ; }
    void SetupCallbacks(OrgSignals_Basic & sigs) {
      sigs.repro_sig.AddAction([this](int id){DoRepro(id);});
    }
    void SetupCallbacks(OrgSignals_Eco & sigs) {
      sigs.repro_sig.AddAction([this](int id){DoRepro(id);});
      sigs.symbiont_repro_sig.AddAction([this](int id){DoSymbiontRepro(id);});
    }

    void SetupWorld() {
      SetupCallbacks(callbacks);
      popM.SetRandom(random_ptr);
    }

  public:
    World(emp::Random * r_ptr, const std::string & pop_name=GenerateSignalName("emp::evo::World"))
      : random_ptr(r_ptr), random_owner(false)
      , before_repro_sig(to_string(pop_name,"::before-repro"))
      , offspring_ready_sig(to_string(pop_name,"::offspring-ready"))
      , inject_ready_sig(to_string(pop_name,"::inject-ready"))
      , org_placement_sig(to_string(pop_name,"::org-placement"))
      , on_update_sig(to_string(pop_name,"::on-update"))
      , callbacks(pop_name) { SetupWorld(); }

    World(int seed=-1, const std::string & pop_name=GenerateSignalName("emp::evo::World"))
      : World(new Random(seed), pop_name) { random_owner = true; }
    World(emp::Random & random, const std::string & pop_name=GenerateSignalName("emp::evo::World"))
      : World(&random, pop_name) { ; }
    World(const World &) = delete;
    ~World() { Clear(); if (random_owner) delete random_ptr; }
    World & operator=(const World &) = delete;

    int GetSize() const { return (int) popM.size(); }
    ORG & operator[](int i) { return *(popM[i]); }
    const ORG & operator[](int i) const { return *(popM[i]); }
    bool IsOccupied(int i) const { return popM[i] != nullptr; }

    void Clear() { popM.Clear(); }

    Random & GetRandom() { return *random_ptr; }
    void SetRandom(Random & random) { if (random_owner) delete random_ptr; random_ptr = &random; }
    void ResetRandom(int seed=-1) { SetRandom(*(new Random(seed))); }

    // Forward function calls to appropriate internal objects
    EMP_EVO_FORWARD(ConfigPop, popM);
    EMP_EVO_FORWARD(SetDefaultFitnessFun, orgM);
    EMP_EVO_FORWARD(SetDefaultMutateFun, orgM);

    LinkKey OnBeforeRepro(std::function<void(int)> fun) { return before_repro_sig.AddAction(fun); }
    LinkKey OnOffspringReady(std::function<void(ORG *)> fun) { return offspring_ready_sig.AddAction(fun); }
    LinkKey OnInjectReady(std::function<void(ORG *)> fun) { return inject_ready_sig.AddAction(fun); }
    LinkKey OnOrgPlacement(std::function<void(int)> fun) { return org_placement_sig.AddAction(fun); }
    LinkKey OnUpdate(std::function<void(int)> fun) { return on_update_sig.AddAction(fun); }

    // All additions to the population must go through one of the following Insert methods

    void Insert(const ORG & mem, int copy_count=1) {
      for (int i = 0; i < copy_count; i++) {
        ORG * new_org = new ORG(mem);
        inject_ready_sig.Trigger(new_org);
        const int pos = popM.AddOrg(new_org);
        SetupOrg(*new_org, &callbacks, pos);
        org_placement_sig.Trigger(pos);
      }
    }
    template <typename... ARGS>
    void InsertRandomOrg(ARGS... args) {
      emp_assert(random_ptr != nullptr && "InsertRandomOrg() requires active random_ptr");
      ORG * new_org = new ORG(*random_ptr, std::forward<ARGS>(args)...);
      inject_ready_sig.Trigger(new_org);
      const int pos = popM.AddOrg(new_org);
      SetupOrg(*new_org, &callbacks, pos);
      org_placement_sig.Trigger(pos);
    }
    void InsertBirth(const ORG & mem, int parent_pos, int copy_count=1) {
      before_repro_sig.Trigger(parent_pos);
      for (int i = 0; i < copy_count; i++) {
        ORG * new_org = new ORG(mem);
        offspring_ready_sig.Trigger(new_org);
        const int pos = popM.AddOrgBirth(new_org, parent_pos);
        SetupOrg(*new_org, &callbacks, pos);
        org_placement_sig.Trigger(pos);
      }
    }


    void DoRepro(int id) {
      emp_assert(random_ptr != nullptr && "DoRepro() requires a random number generator.");
<<<<<<< HEAD
      std::cout << "Repro " << id << std::endl;

=======
      // std::cout << "Repro " << id << std::endl;
      before_repro_sig.Trigger(id);
>>>>>>> 91c7bafa
      InsertBirth(*(popM[id]), id, 1);

    }

    void DoSymbiontRepro(int id) {
      emp_assert(random_ptr != nullptr && "DoSymbiontRepro() requires a random number generator.");
      // std::cout << "SymbRepro " << id << std::endl;

      // @CAO For the moment, assume random replacement (in the future, make pop_manager handle it)
      const int target_id = random_ptr->GetInt((int) popM.size());

      // Copy the symbiont into the target.
      const auto & symbiont = popM[id]->GetSymbiont();
      popM[target_id]->InjectSymbiont(symbiont, *random_ptr);
    }

    // Mutations for the next generation (count number of mutated organisms)
    int MutatePop(std::function<bool(ORG*,emp::Random&)> mut_fun,
                  int first_mut=0, int last_mut=-1) {
      emp_assert(mut_fun);
      emp_assert(random_ptr != nullptr && "Mutate() requires active random_ptr");
      if (last_mut == -1) last_mut = (int) popM.size();
      int mut_count = 0;
      for (int i = first_mut; i < last_mut; i++) {
        if (mut_fun(popM[i], *random_ptr)) mut_count++;
      }
      return mut_count;
    }

    int MutatePop(const int first_mut=0, const int last_mut=-1) {
      return MutatePop(orgM.GetMutFun(), first_mut, last_mut);
    }

    void Print(std::ostream & os=std::cout, const std::string & empty="X", const std::string & spacer=" ") {
      popM.Print(os, empty, spacer);
    }

    // Selection mechanisms choose organisms for the next generation.

    // Elite Selection picks a set of the most fit individuals from the population to move to
    // the next generation.  Find top e_count individuals and make copy_count copies of each.
    void EliteSelect(std::function<double(ORG*)> fit_fun, int e_count=1, int copy_count=1) {
      emp_assert(fit_fun);
      emp_assert(e_count > 0 && e_count <= (int) popM.size());

      // Load the population into a multimap, sorted by fitness.
      std::multimap<double, int> fit_map;
      for (int i = 0; i < (int) popM.size(); i++) {
        fit_map.insert( std::make_pair(fit_fun(popM[i]), i) );
      }

      // Grab the top fitnesses and move them into the next generation.
      auto m = fit_map.rbegin();
      for (int i = 0; i < e_count; i++) {
        InsertBirth( *(popM[m->second]), m->second, copy_count);
        ++m;
      }
    }

    // Elite Selection can use the default fitness function.
    void EliteSelect(int e_count=1, int copy_count=1) {
      EliteSelect(orgM.GetFitFun(), e_count, copy_count);
    }

    // Tournament Selection create a tournament with a random sub-set of organisms,
    // finds the one with the highest fitness, and moves it to the next generation.
    // User provides the fitness function, the tournament size, and (optionally) the
    // number of tournaments to run.
    void TournamentSelect(std::function<double(ORG*)> fit_fun, int t_size,
        int tourny_count=1, bool precalc_fitness=true) {
      emp_assert(fit_fun);
      emp_assert(t_size > 0 && t_size <= (int) popM.size(), t_size, popM.size());

      if (precalc_fitness && t_size * tourny_count * 2 >= (int) popM.size()) {
        // Pre-calculate fitnesses.
        emp::vector<double> fitness(popM.size());
        for (int i = 0; i < (int) popM.size(); ++i) fitness[i] = fit_fun(popM[i]);

        RunTournament(fitness, t_size, tourny_count);
      }
      else RunTournament(fit_fun, t_size, tourny_count);
    }

    // Tournament Selection can use the default fitness function.
    void TournamentSelect(int t_size, int tourny_count=1) {
      TournamentSelect(orgM.GetFitFun(), t_size, tourny_count);
    }

    // Helper function to run a tournament when fitness is pre-calculated
    void RunTournament(const emp::vector<double> & fitness, int t_size, int tourny_count=1){
      emp_assert(random_ptr != nullptr && "TournamentSelect() requires active random_ptr");
      for (int T = 0; T < tourny_count; T++) {
        emp::vector<int> entries = Choose(*random_ptr, popM.size(), t_size);
        double best_fit = fitness[entries[0]];
        int best_id = entries[0];

        // Search for a higher fit org in the tournament.
        for (int i = 1; i < t_size; i++) {
          const double cur_fit = fitness[entries[i]];
          if (cur_fit > best_fit) {
            best_fit = cur_fit;
            best_id = entries[i];
          }
        }

        // Place the highest fitness into the next generation!
        InsertBirth( *(popM[best_id]), best_id, 1 );
      }
    }

    // Helper function to run a tournament when fitness is NOT pre-calculated
    void RunTournament(std::function<double(ORG*)> fit_fun, int t_size, int tourny_count=1){
      emp_assert(random_ptr != nullptr && "TournamentSelect() requires active random_ptr");
      for (int T = 0; T < tourny_count; T++) {
        emp::vector<int> entries = Choose(*random_ptr, popM.size(), t_size);
        double best_fit = fit_fun(popM[entries[0]]);
        int best_id = entries[0];

        // Search for a higher fit org in the tournament.
        for (int i = 1; i < t_size; i++) {
          const double cur_fit = fit_fun(popM[entries[i]]);
          if (cur_fit > best_fit) {
            best_fit = cur_fit;
            best_id = entries[i];
          }
        }

        // Place the highest fitness into the next generation!
        InsertBirth( *(popM[best_id]), best_id, 1 );
      }
    }


    // Run tournament selection with fitnesses adjusted by Goldberg and
    // Richardson's fitness sharing function (1987)
    // Requires a distance function that is valid for members of the population,
    // a sharing threshold (sigma share) that defines which members are
    // in the same niche, and a value of alpha (which controls the shape of
    // the fitness sharing curve
    void FitnessSharingTournamentSelect(std::function<double(ORG*)> fit_fun,
          std::function<double(ORG*, ORG*)> dist_fun,
          double sharing_threshhold, double alpha,
          int t_size, int tourny_count=1)
    {
      emp_assert(t_size > 0 && t_size <= (int) popM.size());

      // Pre-calculate fitnesses.
      emp::vector<double> fitness(popM.size());
      for (int i = 0; i < (int) popM.size(); ++i) {
        double niche_count = 0;
        for (int j = 0; j < (int) popM.size(); ++j) {
          double dij = dist_fun(popM[i], popM[j]);
          niche_count += std::max(1 - std::pow(dij/sharing_threshhold, alpha), 0.0);
        }
        fitness[i] = fit_fun(popM[i])/niche_count;
      }

      RunTournament(fitness, t_size, tourny_count);
    }

    // Fitness sharing Tournament Selection can use the default fitness function
    void FitnessSharingTournamentSelect(std::function<double(ORG*, ORG*)>
          dist_fun, double sharing_threshold,
          double alpha, int t_size,
          int tourny_count=1) {
      TournamentSelect(orgM.GetFitFun(), dist_fun, sharing_threshold, alpha, t_size, tourny_count);
    }


    // Update() moves the next population to the current position, managing memory as needed.
    void Update() {
      on_update_sig.Trigger(update);
      update++;
      popM.Update();
    }


    // Execute() runs the Execute() method on all organisms in the population, forwarding
    // any arguments.
    template <typename... ARGS>
    void Execute(ARGS... args) {
      popM.Execute(std::forward<ARGS>(args)...);
    }

  };

  // Setup a pre-build EAWorld that automatically uses synchronous generations.
  template <typename ORG, typename... MANAGERS>
  using EAWorld = World<ORG, MANAGERS..., PopulationManager_EA<ORG>>;

  template <typename ORG, typename... MANAGERS>
  using GridWorld = World<ORG, MANAGERS..., PopulationManager_Grid<ORG>>;

}  // END evo namespace
}  // END emp namespace

#endif<|MERGE_RESOLUTION|>--- conflicted
+++ resolved
@@ -234,13 +234,8 @@
 
     void DoRepro(int id) {
       emp_assert(random_ptr != nullptr && "DoRepro() requires a random number generator.");
-<<<<<<< HEAD
-      std::cout << "Repro " << id << std::endl;
-
-=======
       // std::cout << "Repro " << id << std::endl;
       before_repro_sig.Trigger(id);
->>>>>>> 91c7bafa
       InsertBirth(*(popM[id]), id, 1);
 
     }
