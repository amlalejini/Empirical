--- conflicted
+++ resolved
@@ -185,13 +185,9 @@
   //max fitness within the population, and average fitness within the population
 
   template <typename POP_MANAGER = PopulationManager_Base<int> >
-<<<<<<< HEAD
+
   class StatsManager_DefaultStats : StatsManager_FunctionsOnUpdate<POP_MANAGER> {
   protected:
-=======
-  class StatsManager_DefaultStats : public StatsManager_FunctionsOnUpdate<POP_MANAGER> {
-  private:
->>>>>>> 2e347220
       using org_ptr = typename POP_MANAGER::value_type;
       using fit_fun_type = std::function<double(org_ptr)>;
       using fit_stat_type = std::function<double(fit_fun_type, POP_MANAGER*)>;
