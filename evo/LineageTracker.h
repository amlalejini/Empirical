//  This file is part of Empirical, https://github.com/devosoft/Empirical/
//  Copyright (C) Michigan State University, 2016-2017.
//  Released under the MIT Software license; see doc/LICENSE
//
//  This file defines objects to track the lineage of organisms in a world.
//  There is a null lineage tracker, a lineage tracker that tracks all organisms
//  that ever existed, and a lineage tracker that prunes out unnecessary organisms.
//  The pruning lineage tracker also sends out signals on coalesence.
//
//  Developer notes:
//  * A lot of this will break once organisms can die other than by being replaced
//  * Not super-well tested with EAWorlds (injecting things into an
//    EAWorld in the middle of a run rather than at the beggining)
//    may have strange results. This is also true for pruned lineage trackers,
//    which assume injection is initialization.

#ifndef EMP_LINEAGE_TRACKER_H
#define EMP_LINEAGE_TRACKER_H

#include <unordered_map>
#include <map>
#include <set>
#include <unordered_set>
#include <algorithm>
#include <fstream>

#include "../base/vector.h"

#include "PopulationManager.h"

template <typename org_ptr>
struct Node {
  Node* parent;
  int id;
  int loc;
  bool alive;
  org_ptr genome;
  emp::vector<Node*> offspring;
};

namespace std {
  // from fredoverflow's answer to
  // http://stackoverflow.com/questions/8026890/c-how-to-insert-array-into-hash-set
  template<typename T> struct hash<Node<T> > {
    typedef Node<T> argument_type;
    typedef std::size_t result_type;
    result_type operator()(argument_type const& s) const {
      result_type const h1 ( std::hash<int>()(s.id) );
      return h1;
    }
  };
}

namespace emp {
namespace evo {

  template <typename POP_MANAGER = PopulationManager_Base<int> >
  class LineageTracker_Null {
  public:
    static constexpr bool emp_is_lineage_manager = true;
    LineageTracker_Null(){;};

    template <typename WORLD>
    void Setup(WORLD * w){;}
  };

  // Class to keep track of lineages
  // Maintains record of all genomes that ever existed, which organisms
  // they belonged to, and which organisms were the parents of which
  template <typename POP_MANAGER = PopulationManager_Base<int> >
  class LineageTracker {
  protected:
    using org_ptr = typename POP_MANAGER::value_type;
    using ORG = typename std::remove_pointer<org_ptr>::type;
    static constexpr bool separate_generations = POP_MANAGER::emp_has_separate_generations;

  public:
    std::unordered_map<int, Node<org_ptr> > nodes;
    static constexpr bool emp_is_lineage_manager = true;
    std::unordered_set<ORG> genomes;
    int next = 1; //0 indicates no parent
    int next_parent_id = -1;
    int next_org_id = 1;
    emp::vector<int> generation_since_update;
    emp::vector<int> new_generation;
    bool inject;

    LineageTracker(){;}

    template <typename WORLD>
    LineageTracker(WORLD * w) {

      //Create std::function objects for all the callbacks. It seems like
      //this maybe shouldn't be necessary (or at least shouldn't need to happen
      //in the constructor), but for now it is or the compiler throws
      //internal errors
      Setup(w);
    }

    template <typename WORLD>
    void Setup(WORLD * w){

      nodes[0] = Node<org_ptr>();
      nodes[0].id = 0;
      nodes[0].parent = &nodes[0];
      nodes[0].alive = false;
      nodes[0].loc = -1;

      std::function<void(int)> RecordParentFun = [this] (int id){
        // std::cout << "Record parent" << std::endl;
        RecordParent(id);
      };

      std::function<void(int)> TrackPlacementFun = [this] (int pos){
        // std::cout << "Record place" << std::endl;
        TrackPlacement(pos);
      };

      std::function<void(int)> TrackDeathFun = [this] (int pos){
        TrackDeath(pos);
      };

      const std::function<void(const ORG*)> TrackOffspringFun = [this] (const ORG* org){
        // std::cout << "Record offspring" << std::endl;
        TrackOffspring(org);
      };

      const std::function<void(const ORG*)> TrackInjectedOffspringFun = [this] (const ORG* org){
        // std::cout << "Record offspring inject" << std::endl;
        TrackInjectedOffspring(org);
      };

      std::function<void(int)> UpdateFun = [this] (int ud){
        WriteDataToFile("lineage.json");
        Update(ud);
      };

      w->OnBeforeRepro(RecordParentFun);
      w->OnOffspringReady(TrackOffspringFun);
      w->OnInjectReady(TrackInjectedOffspringFun);
      w->OnOrgPlacement(TrackPlacementFun);
      w->OnOrgDeath(TrackDeathFun);
      w->OnUpdate(UpdateFun);
    }

    ~LineageTracker() {
      //for (GENOME g : genomes) delete &g;
    }

    //Put newly born organism into the lineage tracker

    void TrackDeath(int pos) {
      if (pos < 0) {
        return;
      }
      int id = generation_since_update[pos];
      nodes[id].alive = false;
      generation_since_update[pos] = 0;
    }

    void Update(int i) {
      if (separate_generations) {
        //TODO: This isn't sufficient - need to add signals for any
        //population change event
        for (int id : generation_since_update) {
          nodes[id].alive = false;
        }
        generation_since_update = new_generation;
        new_generation.resize(0);
      }
    }

    void TrackOffspring(const ORG* org) {
      next_org_id = this->AddOrganism(*org, next_parent_id);
      inject = false;
    }

    // Put newly injected organism into the lineage tracker
    void TrackInjectedOffspring(const ORG* org) {
      next_org_id = this->AddOrganism(*org, 0);
      inject = true;
    }

    // Keep track of location of all orgs in the population so that we can
    // translate their ids from the World to ids within the lineage tracker
    void TrackPlacement(int pos) {
      nodes[next_org_id].loc = pos;

      if (separate_generations && !inject){
        if (pos >= (int) new_generation.size()) {
          new_generation.resize(pos+1);
        }
        new_generation[pos] = next_org_id;

      } else {
        if (pos >= (int) generation_since_update.size()) {
          generation_since_update.resize(pos+1);
        }
        nodes[generation_since_update[pos]].alive = false;
        generation_since_update[pos] = next_org_id;
      }

    }

    //Record the org that's about to have an offspring, so we can know
    //who the parent of the next org is.
    void RecordParent(int id) {
      next_parent_id = generation_since_update[id];
    }

    // Add an organism to the tracker - org is the genome of the organism
    // and parent is the id of the parent. The lineage tracker is in charge
    // of assigning ids, and will return an int representing the id of the
    // organism you added
    int AddOrganism(ORG org, int parent) {
      int id = this->next++;
      std::pair<typename std::unordered_set<ORG>::iterator, bool> ret;
      ret = genomes.insert(org);
      typename std::unordered_set<ORG>::iterator it = ret.first;
      org_ptr genome = (org_ptr)&(*it);

      Node<org_ptr>* curr = &nodes[id];
      curr->parent = &nodes[parent];
      curr->parent->offspring.push_back(&nodes[id]);
      curr->id = id;
      curr->alive = true;
      curr->genome = genome;

      return id;
    }

    // Return a vector containing the genomes of an organism's ancestors
    emp::vector<int> TraceLineageIDs(int org_id) {
      emp::vector<int> lineage;
      emp_assert(nodes.count(org_id) == 1 && "Invalid org_id passed to TraceLineageIDs");
      Node<org_ptr>* org = &(nodes[org_id]);
      while(org->id) {
        lineage.push_back(org->id);
        org = org->parent;
      }
      return lineage;

    }

    //Return a vector containing the IDs of an oraganism's ancestors
    emp::vector<ORG> TraceLineage(int org_id) {
      emp::vector<ORG> lineage;
      emp_assert(nodes.count(org_id) == 1 && "Invalid org_id passed to TraceLineageIDs");
      Node<org_ptr>* org = &(nodes[org_id]);
      while(org->id) {
        lineage.push_back(*(org->genome));
        org = org->parent;
      }
      return lineage;

    }

    //Takes a container of ints representing org ids (as assigned by the lineage)
    //tracker, and returns a contatiner of the genomes of those ints.
    template <template <typename> class C >
    C<ORG> IDsToGenomes(C<int> & ids) {
      C<ORG> genome_group;
      for (int id : ids){
        genome_group.insert(genome_group.back(), *(this->nodes[id].genome));
      }
      return genome_group;
    }

    //Specialization for emp::vector so we can use push_back
    emp::vector<ORG> IDsToGenomes(emp::vector<int> & ids) {
      emp::vector<ORG> genome_group;
      for (int id : ids){
        genome_group.push_back(*(this->nodes[id].genome));
      }
      return genome_group;
    }

  std::string node_to_json(Node<org_ptr> * node, std::ofstream& ss) {
      ss << "{\"name\":";
      ss << to_string(node->id);
      ss << ",\"parent\":";
      ss << to_string(node->parent->id);
      ss << ",\"alive\":";
      if (node->alive){
        ss << "true";
      } else {
        ss << "false";
      }
      ss << ",\"loc\":";
      ss << to_string(node->loc);
      ss << ",\"persist\":false,\"genome\":\"";
    //   if (node->genome != nullptr) {
    //     ss << to_string(*(node->genome));
    //   } else {
    //     ss << "null";
    //   }
      ss << "\",\"children\":[";

          for (size_t i=0; i < node->offspring.size(); ++i) {
            node_to_json(node->offspring[i], ss);
            if (i < node->offspring.size()-1) {
              ss << ",";
            }
          }
      ss << "]}";
    }

  void WriteDataToFile(std::string filename, int stop_id=-999) {
      std::ofstream output_location;
      output_location.open(filename);
      output_location << "[";
      node_to_json(&nodes[0], output_location);
      output_location << "]" << std::endl;
      output_location.close();
    }

  };

  /// A lineage tracker object to be used outside of the Empirical evol framework
  template <typename ORG>
  class LineageTracker_Standalone : public LineageTracker<PopulationManager_Base<ORG> > {
  protected:
    bool separate_generations;
  public:

    /// Construct a stand-alone lineage tracker. You must specify whether or not your
    /// system has separated generations (i.e. generations which are separated, rather than
    /// having a steady-state population in which there is a death for every birth)
    // Development note: There is no default value for separate_generations, because both
    // set-ups are common, and making the wrong assumption would produce wrong results in either
    // direction
    LineageTracker_Standalone(bool has_separate_generations) :
        separate_generations(has_separate_generations) {;}

  };


  template <typename POP_MANAGER = PopulationManager_Base<int> >
  class LineageTracker_Pruned : public LineageTracker<POP_MANAGER> {
  protected:
    using org_ptr = typename LineageTracker<POP_MANAGER>::org_ptr;
    using ORG = typename LineageTracker<POP_MANAGER>::ORG;

    using LineageTracker<POP_MANAGER>::separate_generations;
    using LineageTracker<POP_MANAGER>::genomes;
    using LineageTracker<POP_MANAGER>::new_generation;
    using LineageTracker<POP_MANAGER>::nodes;
    std::map<ORG, int> genome_counts;

  public:
    using LineageTracker<POP_MANAGER>::generation_since_update;
    using LineageTracker<POP_MANAGER>::inject;
    using LineageTracker<POP_MANAGER>::next_org_id;
    using LineageTracker<POP_MANAGER>::next_parent_id;
    int last_coalesence = 0;
    using LineageTracker<POP_MANAGER>::emp_is_lineage_manager;
    using LineageTracker<POP_MANAGER>::WriteDataToFile;
    // Add WriteDataToFile
    LineageTracker_Pruned() {;}

    template <typename WORLD>
    LineageTracker_Pruned(WORLD * w) {

      //Create std::function objects for all the callbacks. It seems like
      //this maybe shouldn't be necessary (or at least shouldn't need to happen
      //in the constructor), but for now it is or the compiler throws
      //internal errors
      Setup(w);
    }

    template <typename WORLD>
    void Setup(WORLD * w){

      //Initialize null org to act as parent for inserted orgs
      nodes[0] = Node<org_ptr>();
      nodes[0].id = 0;
      nodes[0].parent = &nodes[0];
      nodes[0].alive = false;
      nodes[0].loc = -1;

      const std::function<void(int)> RecordParentFun = [this](int id) { RecordParent(id); };
      const std::function<void(int)> TrackPlacementFun = [this](int pos) { TrackPlacement(pos); };

      const std::function<void(const ORG*)> TrackOffspringFun = [this] (const ORG* org){
        TrackOffspring(org);
      };

      const std::function<void(const ORG*)> TrackInjectedOffspringFun = [this] (const ORG* org){
        TrackInjectedOffspring(org);
      };

      const std::function<void(int)> UpdateFun = [this](int ud) { Update(ud); };

      std::function<void(int)> TrackDeathFun = [this] (int pos){
        TrackDeath(pos);
      };

      w->OnBeforeRepro(RecordParentFun);
      w->OnOffspringReady(TrackOffspringFun);
      w->OnInjectReady(TrackInjectedOffspringFun);
      w->OnOrgPlacement(TrackPlacementFun);
      w->OnOrgDeath(TrackDeathFun);
      w->OnUpdate(UpdateFun);
    }

    ~LineageTracker_Pruned() {;}

    void TrackDeath(int pos) {
      if (pos < 0) {
        return;
      }
      int id = generation_since_update[pos];
      nodes[id].alive = false;
      generation_since_update[pos] = 0;
      HandleDeath(pos);
    }


    void TrackOffspring(const ORG* org) {
      next_org_id = this->AddOrganism(*org, next_parent_id);
      inject = false;
    }

    //Put newly injected organism into the lineage tracker
    void TrackInjectedOffspring(const ORG* org) {
      next_org_id = this->AddOrganism(*org, 0);
      inject = true;
    }

    //Keep track of location of all orgs in the population so that
    //we can translate their ids from the World to ids within the lineage
    //tracker
    void TrackPlacement(int pos) {

      //Once things can die we'll need something better here

      nodes[next_org_id].loc = pos;

      //This org is no longer alive
      HandleDeath(pos);

      //Update mapping of lineage tracker ids to locations in population
      if (separate_generations && !inject){
        if (pos >= (int) new_generation.size()) {
          new_generation.resize(pos+1);
        }
        new_generation[pos] = next_org_id;

      } else {
        if (pos >= (int) generation_since_update.size()) {
          generation_since_update.resize(pos+1);
        }
        generation_since_update[pos] = next_org_id;
      }

    }

    void HandleDeath(int pos){

      if ( (int) generation_since_update.size() <= pos){
        generation_since_update.resize((size_t)pos+1);
      }
      Node<org_ptr>* curr = &(nodes[generation_since_update[(size_t)pos]]);
      curr->alive = false;

      //If this org doesn't have any surviving offspring lineages, we can
      //remove it from the records. If it was its parent's last surviving
      //lineage of offspring and its parent isn't alive, we can remove its
      //parent. And so on, until everything for which that organism was the
      //only surviving descendant has been removed.
      //If we're injecting something, it can't trigger pruning

      while (curr->offspring.size() == 0 && !curr->alive) {

        //Remove this organism from its parents list of offspring with
        //surviving descendants
        curr->parent->offspring.erase(
                                    std::remove(curr->parent->offspring.begin(),
                                    curr->parent->offspring.end(), curr ),
                                    curr->parent->offspring.end() );

        //See if we can remove this genome from the record
        ORG genome = *(curr->genome);
        genome_counts[genome]--;
        if (!genome_counts[genome]) {
          genomes.erase(genome);
        }

        //See if we can remove parent too
        Node<org_ptr>* old = curr;
        curr = curr->parent;
        nodes.erase(old->id);
      }

      //If we unrolled the lineage although back to the current coalesence point
      //and there is now only one lineage coming out of it, we can move the
      //coalesence point up.
      //!inject is a guard against changing the last_coalesence during initialization.
      //It's imperfect, though
      while (!inject && curr->id == last_coalesence && curr->offspring.size() == 1 && !curr->alive){
        curr = curr->offspring[0];
        last_coalesence = curr->id;
      }
    }

    //Record the org that's about to have an offspring, so we can know
    //who the parent of the next org is.
    void RecordParent(int id) {
      emp_assert(id>=0);
      next_parent_id = generation_since_update[(size_t)id];
    }

    // Add an organism to the tracker - org is the genome of the organism
    // and parent is the id of the parent. The lineage tracker is in charge
    // of assigning ids, and will return an int representing the id of the
    // organism you added
    int AddOrganism(const ORG org, int parent) {

      int id = this->next++;

      //Create stuct to store info on this organism
      //nodes[id] = Node<org_ptr>();
      Node<ORG*>* curr = &nodes[id];
      curr->parent = &nodes[parent];
      curr->parent->offspring.push_back(&nodes[id]);
      curr->id = id;
      curr->alive = true;

      //Store genomes in a set so we don't need to have a bunch
      //of duplicates lying around
      std::pair<typename std::unordered_set<ORG>::iterator, bool> ret;
      ret = genomes.insert(ORG(org));
      typename std::unordered_set<ORG>::iterator it = ret.first;
      ORG* genome = (ORG*)&(*it);
      curr->genome = genome;
      if (ret.second) {
        genome_counts[*genome] = 1;
      } else {
        genome_counts[*genome]++;
      }


      return id;
    }


    void Update(int i) {

      if (separate_generations) {
        //TODO: This isn't sufficient - need to add signals for any
        //population change event
        for (int id : generation_since_update) {
          nodes[generation_since_update[(size_t)id]].alive = false;
        }
        generation_since_update = new_generation;
        new_generation.resize(0);
      }

<<<<<<< HEAD
      if (i % 10000 == 0 && i > 0) {
=======
      if (i == 2000) {
>>>>>>> 5e941509
        WriteDataToFile("lineage.json");
      }
    }

    void ArchiveProgress(std::string filename, int cutoff) {
        WriteDataToFile(filename, cutoff);
        Node<org_ptr> * curr = &nodes[cutoff];
        while (curr->id != 0) {
            curr = curr->parent_id;
            genome_counts[*(curr->genome)]--;
            if (!genome_counts[*(curr->genome)]) {
              genomes.erase(*(curr->genome));
            }

            Node<org_ptr>* old = curr;
            curr = curr->parent;
            emp_assert(curr->offspring.size() == 1);
            nodes.erase(old->id);
        }
    }
};

/// A lineage tracker object to be used outside of the Empirical evol framework
template <typename ORG>
class LineageTrackerPruned_Standalone : public LineageTracker_Pruned<PopulationManager_Base<ORG> > {
protected:
  bool separate_generations;
public:

  /// Construct a stand-alone lineage tracker. You must specify whether or not your
  /// system has separated generations (i.e. generations which are separated, rather than
  /// having a steady-state population in which there is a death for every birth)
  // Development note: There is no default value for separate_generations, because both
  // set-ups are common, and making the wrong assumption would produce wrong results in either
  // direction
  LineageTrackerPruned_Standalone(bool has_separate_generations) :
      separate_generations(has_separate_generations) {;}

};


  using LineageNull = LineageTracker_Null<PopBasic>;
  using LineageStandard = LineageTracker<PopBasic>;
  using LineagePruned = LineageTracker_Pruned<PopBasic>;
}
}

#endif<|MERGE_RESOLUTION|>--- conflicted
+++ resolved
@@ -131,7 +131,6 @@
       };
 
       std::function<void(int)> UpdateFun = [this] (int ud){
-        WriteDataToFile("lineage.json");
         Update(ud);
       };
 
@@ -252,7 +251,18 @@
         org = org->parent;
       }
       return lineage;
-
+    }
+
+    //Return a vector containing the IDs of an organism's ancestors
+    emp::vector<int> TraceLineageLocs(int org_id) {
+      emp::vector<int> lineage;
+      emp_assert(nodes.count(org_id) == 1 && "Invalid org_id passed to TraceLineageIDs");
+      Node<org_ptr>* org = &(nodes[org_id]);
+      while(org->id) {
+        lineage.push_back(org->loc);
+        org = org->parent;
+      }
+      return lineage;
     }
 
     //Takes a container of ints representing org ids (as assigned by the lineage)
@@ -275,7 +285,7 @@
       return genome_group;
     }
 
-  std::string node_to_json(Node<org_ptr> * node, std::ofstream& ss) {
+    void node_to_json(Node<org_ptr> * node, std::ofstream& ss, bool hierarchical=true) {
       ss << "{\"name\":";
       ss << to_string(node->id);
       ss << ",\"parent\":";
@@ -294,18 +304,51 @@
     //   } else {
     //     ss << "null";
     //   }
-      ss << "\",\"children\":[";
-
-          for (size_t i=0; i < node->offspring.size(); ++i) {
-            node_to_json(node->offspring[i], ss);
-            if (i < node->offspring.size()-1) {
-              ss << ",";
-            }
+
+        ss << "\"";
+      if (hierarchical) {
+        ss << ",\"children\":[";
+        for (size_t i=0; i < node->offspring.size(); ++i) {
+          node_to_json(node->offspring[i], ss);
+          if (i < node->offspring.size()-1) {
+            ss << ",";
           }
-      ss << "]}";
-    }
-
-  void WriteDataToFile(std::string filename, int stop_id=-999) {
+        }
+        ss << "]}";
+      } else {
+        ss << "}" << std::endl;
+        for (size_t i=0; i < node->offspring.size(); ++i) {
+          node_to_json(node->offspring[i], ss);
+        }
+      }
+    }
+
+    void node_to_csv(Node<org_ptr> * node, std::ofstream& ss) {
+      ss << to_string(node->id);
+      ss << ",";
+      ss << to_string(node->parent->id);
+      ss << ",";
+      if (node->alive){
+        ss << "true";
+      } else {
+        ss << "false";
+      }
+      ss << ",";
+      ss << to_string(node->loc);
+      ss << ",false,\"";
+    //   if (node->genome != nullptr) {
+    //     ss << to_string(*(node->genome));
+    //   } else {
+    //     ss << "null";
+    //   }
+
+      ss << "\"" << std::endl;
+      for (size_t i=0; i < node->offspring.size(); ++i) {
+        node_to_csv(node->offspring[i], ss);
+      }
+    }
+
+    void WriteDataToFileJSON(std::string filename, int stop_id=-999) {
       std::ofstream output_location;
       output_location.open(filename);
       output_location << "[";
@@ -313,6 +356,22 @@
       output_location << "]" << std::endl;
       output_location.close();
     }
+
+    void WriteDataToFileNodes(std::string filename, int stop_id=-999) {
+      std::ofstream output_location;
+      output_location.open(filename);
+      node_to_json(&nodes[0], output_location);
+      output_location.close();
+    }
+
+    void WriteDataToFileCSV(std::string filename, int stop_id=-999) {
+      std::ofstream output_location;
+      output_location.open(filename);
+      output_location << "name,parent,alive,loc,persist,genome" <<std::endl;
+      node_to_csv(&nodes[0], output_location);
+      output_location.close();
+    }
+
 
   };
 
@@ -354,7 +413,7 @@
     using LineageTracker<POP_MANAGER>::next_parent_id;
     int last_coalesence = 0;
     using LineageTracker<POP_MANAGER>::emp_is_lineage_manager;
-    using LineageTracker<POP_MANAGER>::WriteDataToFile;
+    using LineageTracker<POP_MANAGER>::WriteDataToFileJSON;
     // Add WriteDataToFile
     LineageTracker_Pruned() {;}
 
@@ -555,18 +614,10 @@
         generation_since_update = new_generation;
         new_generation.resize(0);
       }
-
-<<<<<<< HEAD
-      if (i % 10000 == 0 && i > 0) {
-=======
-      if (i == 2000) {
->>>>>>> 5e941509
-        WriteDataToFile("lineage.json");
-      }
     }
 
     void ArchiveProgress(std::string filename, int cutoff) {
-        WriteDataToFile(filename, cutoff);
+        WriteDataToFileJSON(filename, cutoff);
         Node<org_ptr> * curr = &nodes[cutoff];
         while (curr->id != 0) {
             curr = curr->parent_id;
