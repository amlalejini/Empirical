--- conflicted
+++ resolved
@@ -16,13 +16,8 @@
       {pattern: 'examples/web/jquery-1.11.2.min.js'},
       {pattern: 'third-party/node_modules/mocha/mocha.js'},
       {pattern: 'third-party/node_modules/chai/chai.js'},
-<<<<<<< HEAD
-      {pattern: 'web/d3/d3.min.js'},
-      {pattern: 'web/d3/d3-tip.min.js'},
-=======
       {pattern: 'source/web/d3/d3.min.js'},
-      {pattern: 'source/web/d3/d3-tip.js'},
->>>>>>> 28c1c7b7
+      {pattern: 'source/web/d3/d3-tip.min.js'},
       {pattern: 'tests/web/test_header.js'},
       {pattern: 'tests/test-data/lineage-example.json', included: false},
       {pattern: 'tests/test-data/test-line-graph.csv', included: false},
