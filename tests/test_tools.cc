--- conflicted
+++ resolved
@@ -6193,10 +6193,8 @@
     emp::join_on(strings(els, els + 3), std::string("+\0", 2).c_str())
   );
 
-<<<<<<< HEAD
   REQUIRE(emp::count(emp::to_string(test_arr), ' ') == 4);
   REQUIRE(emp::join(emp::vector<size_t>({17,18,19}), ",") == "17,18,19");
-=======
   emp::string_vec_t string_v;
 
   REQUIRE( emp::to_english_list(string_v) == "" );
@@ -6232,7 +6230,6 @@
   REQUIRE( quoted_strings[0] == "([{<one>}])" );
   REQUIRE( quoted_strings[2] == "([{<three>}])" );
 
->>>>>>> b1b6c75f
 }
 
 
