--- conflicted
+++ resolved
@@ -128,8 +128,7 @@
 	REQUIRE(int_numbers[0] == 1);
 	REQUIRE(int_numbers[1] == 2);
 	REQUIRE(int_numbers[2] == 3);
-<<<<<<< HEAD
-	
+
   REQUIRE(emp::is_digits("391830581734"));
   REQUIRE(!emp::is_digits("3h91830581734"));
   REQUIRE(emp::is_alphanumeric("39adg18af3tj05ykty81734"));
@@ -149,10 +148,6 @@
   REQUIRE(emp::from_literal_string("\"Hel\n \t \r \'lo!\"") == "Hel\n \t \r \'lo!");
 
   // TODO: try this with more arguments
-=======
-
-	// TODO: try this with more arguments
->>>>>>> 07537ce2
 	int one;
 	emp::from_string<int>("1", one);
 	REQUIRE(one == 1);
