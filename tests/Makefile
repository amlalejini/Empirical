<<<<<<< HEAD
GCOV_FLAGS := -o0 -g --coverage

TEST_NAMES := assert base constexpr data evo geometry meta scholar tools games hardware matchbin_logging

FLAGS := -std=c++17 -pthread -Wall -Wno-unused-function -Wno-unused-private-field -I../source/ -I../ -I../third-party/cereal/include/ -msse4.2
=======
TEST_NAMES := base config constexpr data Evolve games geometry hardware meta scholar tools
>>>>>>> 5662ce86

CXX = clang++
#CXX := g++

default: test

test-%:
	cd $(@:test-%=%) && make test

test: $(addprefix test-, $(TEST_NAMES))

coverage-%:
	cd $(@:coverage-%=%) && make coverage

coverage: coverage_conversion $(addprefix coverage-, $(TEST_NAMES))

coverage_conversion:
	./convert_for_tests.sh

opt-%:
	cd $(@:opt-%=%) && make opt

opt: $(addprefix opt-, $(TEST_NAMES))

fulldebug-%:
	cd $(@:fulldebug-%=%) && make fulldebug

fulldebug: $(addprefix fulldebug-, $(TEST_NAMES))

cranky-%:
	cd $(@:cranky-%=%) && make cranky

cranky: $(addprefix cranky-, $(TEST_NAMES))

test-web:
	  cd web && bash run_tests.sh
	  cd .. && third-party/node_modules/karma/bin/karma start tests/web/karma.conf.js

clean: $(addprefix clean-, $(TEST_NAMES)) clean-web
	rm -f *.out
	rm -f *.o
	rm -f *.gcda
	rm -f *.gcno
	rm -f *.info
	rm -f *.gcov
	rm -f ./Coverage*
	rm -rf ./temp

clean-%:
	cd $(@:clean-%=%) && make clean<|MERGE_RESOLUTION|>--- conflicted
+++ resolved
@@ -1,12 +1,4 @@
-<<<<<<< HEAD
-GCOV_FLAGS := -o0 -g --coverage
-
-TEST_NAMES := assert base constexpr data evo geometry meta scholar tools games hardware matchbin_logging
-
-FLAGS := -std=c++17 -pthread -Wall -Wno-unused-function -Wno-unused-private-field -I../source/ -I../ -I../third-party/cereal/include/ -msse4.2
-=======
 TEST_NAMES := base config constexpr data Evolve games geometry hardware meta scholar tools
->>>>>>> 5662ce86
 
 CXX = clang++
 #CXX := g++
